#! /usr/bin/env python
import sys
from setuptools import setup, find_packages, Command
from distutils import log


class bump_version(Command):

	description = "increment the package version and commit the changes"

	user_options = [
		("major", None, "bump the first digit, for incompatible API changes"),
		("minor", None, "bump the second digit, for new backward-compatible features"),
		("patch", None, "bump the third digit, for bug fixes (default)"),
	]

	def initialize_options(self):
		self.minor = False
		self.major = False
		self.patch = False

	def finalize_options(self):
		part = None
		for attr in ("major", "minor", "patch"):
			if getattr(self, attr, False):
				if part is None:
					part = attr
				else:
					from distutils.errors import DistutilsOptionError
					raise DistutilsOptionError(
						"version part options are mutually exclusive")
		self.part = part or "patch"

	def bumpversion(self, part, **kwargs):
		""" Run bumpversion.main() with the specified arguments.
		"""
		import bumpversion

		args = ['--verbose'] if self.verbose > 1 else []
		for k, v in kwargs.items():
			k = "--{}".format(k.replace("_", "-"))
			is_bool = isinstance(v, bool) and v is True
			args.extend([k] if is_bool else [k, str(v)])
		args.append(part)

		log.debug(
			"$ bumpversion %s" % " ".join(a.replace(" ", "\\ ") for a in args))

		bumpversion.main(args)

	def run(self):
		log.info("bumping '%s' version" % self.part)
		self.bumpversion(self.part)


class release(bump_version):
	"""Drop the developmental release '.devN' suffix from the package version,
	open the default text $EDITOR to write release notes, commit the changes
	and generate a git tag.

	Release notes can also be set with the -m/--message option, or by reading
	from standard input.
	"""

	description = "tag a new release"

	user_options = [
		("message=", 'm', "message containing the release notes"),
	]

	def initialize_options(self):
		self.message = None

	def finalize_options(self):
		import re

		current_version = self.distribution.metadata.get_version()
		if not re.search(r"\.dev[0-9]+", current_version):
			from distutils.errors import DistutilsSetupError
			raise DistutilsSetupError(
				"current version (%s) has no '.devN' suffix.\n       "
				"Run 'setup.py bump_version' with any of "
				"--major, --minor, --patch options" % current_version)

		message = self.message
		if message is None:
			if sys.stdin.isatty():
				# stdin is interactive, use editor to write release notes
				message = self.edit_release_notes()
			else:
				# read release notes from stdin pipe
				message = sys.stdin.read()

		if not message.strip():
			from distutils.errors import DistutilsSetupError
			raise DistutilsSetupError("release notes message is empty")

		self.message = "v{new_version}\n\n%s" % message

	@staticmethod
	def edit_release_notes():
		"""Use the default text $EDITOR to write release notes.
		If $EDITOR is not set, use 'nano'."""
		from tempfile import mkstemp
		import os
		import shlex
		import subprocess

		text_editor = shlex.split(os.environ.get('EDITOR', 'nano'))

		fd, tmp = mkstemp(prefix='bumpversion-')
		try:
			os.close(fd)
			with open(tmp, 'w') as f:
				f.write("\n\n# Write release notes.\n"
						"# Lines starting with '#' will be ignored.")
			subprocess.check_call(text_editor + [tmp])
			with open(tmp, 'r') as f:
				changes = "".join(
					l for l in f.readlines() if not l.startswith('#'))
		finally:
			os.remove(tmp)
		return changes

	def run(self):
		log.info("stripping developmental release suffix")
		# drop '.dev0' suffix, commit with given message and create git tag
		self.bumpversion("release",
						 tag=True,
						 message="Release {new_version}",
						 tag_message=self.message)


needs_pytest = {'pytest', 'test'}.intersection(sys.argv)
pytest_runner = ['pytest_runner'] if needs_pytest else []
needs_wheel = {'bdist_wheel'}.intersection(sys.argv)
wheel = ['wheel'] if needs_wheel else []
needs_bump2version = {'release', 'bump_version'}.intersection(sys.argv)
bump2version = ['bump2version'] if needs_bump2version else []

long_description = """\
ufoLib reads and writes Unified Font Object (UFO) files.
UFO is a file format that stores fonts source files.

http://unifiedfontobject.org
"""

setup_params = dict(
	name="ufoLib",
	version="2.3.2",
	description="A low-level UFO reader and writer.",
	author="Just van Rossum, Tal Leming, Erik van Blokland, others",
	author_email="info@robofab.com",
	maintainer="Just van Rossum, Tal Leming, Erik van Blokland",
	maintainer_email="info@robofab.com",
	url="https://github.com/unified-font-object/ufoLib",
	license="OpenSource, BSD-style",
	platforms=["Any"],
	long_description=long_description,
	package_dir={'': 'Lib'},
	packages=find_packages('Lib'),
	include_package_data=True,
	setup_requires=pytest_runner + wheel + bump2version,
	tests_require=[
		'pytest>=3.0.2',
	],
	install_requires=[
<<<<<<< HEAD
		"fonttools>=3.10.0",
=======
		"fonttools >= 3.1.2, < 4",
>>>>>>> 1692d237
	],
	extras_require={
		"lxml": [
			"lxml >= 4.0, < 5",
			"singledispatch >= 3.4.0.3, < 4; python_version < '3.4'",
		],
		"testing": [
			"pytest >= 3.0.0, <4",
			"pytest-cov >= 2.5.1, <3",
			"pytest-randomly >= 1.2.3, <2",
		],
	},
	cmdclass={
		"release": release,
		"bump_version": bump_version,
	},
	classifiers=[
		"Development Status :: 4 - Beta",
		"Environment :: Console",
		"Environment :: Other Environment",
		"Intended Audience :: Developers",
		"Intended Audience :: End Users/Desktop",
		"License :: OSI Approved :: BSD License",
		"Natural Language :: English",
		"Operating System :: OS Independent",
		"Programming Language :: Python",
		"Topic :: Multimedia :: Graphics",
		"Topic :: Multimedia :: Graphics :: Graphics Conversion",
	],
)


if __name__ == "__main__":
	setup(**setup_params)<|MERGE_RESOLUTION|>--- conflicted
+++ resolved
@@ -165,11 +165,7 @@
 		'pytest>=3.0.2',
 	],
 	install_requires=[
-<<<<<<< HEAD
-		"fonttools>=3.10.0",
-=======
-		"fonttools >= 3.1.2, < 4",
->>>>>>> 1692d237
+		"fonttools >= 3.10.0, < 4",
 	],
 	extras_require={
 		"lxml": [
