# -*- coding: utf-8 -*-
"""
glifLib.py -- Generic module for reading and writing the .glif format.

More info about the .glif format (GLyphInterchangeFormat) can be found here:

	http://unifiedfontobject.org

The main class in this module is GlyphSet. It manages a set of .glif files
in a folder. It offers two ways to read glyph data, and one way to write
glyph data. See the class doc string for details.
"""

from __future__ import unicode_literals
import os
from io import BytesIO, open
from warnings import warn
<<<<<<< HEAD
from fontTools.misc.py23 import tobytes
from ufoLib.filesystem import FileSystem
=======
from fontTools.misc.py23 import tobytes, unicode
>>>>>>> 3d365bce
from ufoLib.plistlib import PlistWriter, readPlist, writePlist
from ufoLib.plistFromETree import readPlistFromTree
from ufoLib.pointPen import AbstractPointPen, PointToSegmentPen
from ufoLib.filenames import userNameToFileName
from ufoLib.validators import isDictEnough, genericTypeValidator, colorValidator,\
	guidelinesValidator, anchorsValidator, identifierValidator, imageValidator, glyphLibValidator

try:
	basestring
except NameError:
	basestring = str

try:
	from xml.etree import cElementTree as ElementTree
except ImportError:
	from xml.etree import ElementTree

__all__ = [
	"GlyphSet",
	"GlifLibError",
	"readGlyphFromString", "writeGlyphToString",
	"glyphNameToFileName"
]


class GlifLibError(Exception): pass

# ---------
# Constants
# ---------

LAYERINFO_FILENAME = "layerinfo.plist"
supportedUFOFormatVersions = [1, 2, 3]
supportedGLIFFormatVersions = [1, 2]


# ------------
# Simple Glyph
# ------------

class Glyph(object):

	"""
	Minimal glyph object. It has no glyph attributes until either
	the draw() or the drawPoints() method has been called.
	"""

	def __init__(self, glyphName, glyphSet):
		self.glyphName = glyphName
		self.glyphSet = glyphSet

	def draw(self, pen):
		"""
		Draw this glyph onto a *FontTools* Pen.
		"""
		pointPen = PointToSegmentPen(pen)
		self.drawPoints(pointPen)

	def drawPoints(self, pointPen):
		"""
		Draw this glyph onto a PointPen.
		"""
		self.glyphSet.readGlyph(self.glyphName, self, pointPen)


# ---------
# Glyph Set
# ---------

class GlyphSet(object):

	"""
	GlyphSet manages a set of .glif files inside one directory.

	GlyphSet's constructor takes a path to an existing directory as it's
	first argument. Reading glyph data can either be done through the
	readGlyph() method, or by using GlyphSet's dictionary interface, where
	the keys are glyph names and the values are (very) simple glyph objects.

	To write a glyph to the glyph set, you use the writeGlyph() method.
	The simple glyph objects returned through the dict interface do not
	support writing, they are just a convenient way to get at the glyph data.
	"""

	glyphClass = Glyph

	def __init__(self, dirName, fileSystem=None, glyphNameToFileNameFunc=None, ufoFormatVersion=3):
		"""
		'dirName' should be a path to an existing directory.

		The optional 'glyphNameToFileNameFunc' argument must be a callback
		function that takes two arguments: a glyph name and the GlyphSet
		instance. It should return a file name (including the .glif
		extension). The glyphNameToFileName function is called whenever
		a file name is created for a given glyph name.
		"""
		if ufoFormatVersion not in supportedUFOFormatVersions:
			raise GlifLibError("Unsupported UFO format version: %s" % ufoFormatVersion)
		if fileSystem is None:
			fileSystem = FileSystem(dirName)
			dirName = ""
		self.dirName = dirName
		self.fileSystem = fileSystem
		self.ufoFormatVersion = ufoFormatVersion
		if glyphNameToFileNameFunc is None:
			glyphNameToFileNameFunc = glyphNameToFileName
		self.glyphNameToFileName = glyphNameToFileNameFunc
		self.rebuildContents()
		self._reverseContents = None
		self._glifCache = {}

	def rebuildContents(self):
		"""
		Rebuild the contents dict by loading contents.plist.
		"""
		contentsPath = self.fileSystem.joinPath(self.dirName, "contents.plist")
		if not self.fileSystem.exists(contentsPath):
			# missing, consider the glyphset empty.
			contents = {}
		else:
			contents = self.fileSystem.readPlist(contentsPath)
		# validate the contents
		invalidFormat = False
		if not isinstance(contents, dict):
			invalidFormat = True
		else:
			for name, fileName in list(contents.items()):
				if not isinstance(name, basestring):
					invalidFormat = True
				if not isinstance(fileName, basestring):
					invalidFormat = True
				elif not self.fileSystem.exists(self.fileSystem.joinPath(self.dirName, fileName)):
					raise GlifLibError("contents.plist references a file that does not exist: %s" % fileName)
		if invalidFormat:
			raise GlifLibError("contents.plist is not properly formatted")
		self.contents = contents
		self._reverseContents = None

	def getReverseContents(self):
		"""
		Return a reversed dict of self.contents, mapping file names to
		glyph names. This is primarily an aid for custom glyph name to file
		name schemes that want to make sure they don't generate duplicate
		file names. The file names are converted to lowercase so we can
		reliably check for duplicates that only differ in case, which is
		important for case-insensitive file systems.
		"""
		if self._reverseContents is None:
			d = {}
			for k, v in self.contents.items():
				d[v.lower()] = k
			self._reverseContents = d
		return self._reverseContents

	def writeContents(self):
		"""
		Write the contents.plist file out to disk. Call this method when
		you're done writing glyphs.
		"""
		path = self.fileSystem.joinPath(self.dirName, "contents.plist")
		self.fileSystem.writePlist(path, self.contents)

	# layer info

	def readLayerInfo(self, info):
		path = self.fileSystem.joinPath(self.dirName, LAYERINFO_FILENAME)
		if not self.fileSystem.exists(path):
			return
		infoDict = self.fileSystem.readPlist(path)
		if not isinstance(infoDict, dict):
			raise GlifLibError("layerinfo.plist is not properly formatted.")
		infoDict = validateLayerInfoVersion3Data(infoDict)
		# populate the object
		for attr, value in list(infoDict.items()):
			try:
				setattr(info, attr, value)
			except AttributeError:
				raise GlifLibError("The supplied layer info object does not support setting a necessary attribute (%s)." % attr)

	def writeLayerInfo(self, info):
		if self.ufoFormatVersion < 3:
			raise GlifLibError("layerinfo.plist is not allowed in UFO %d." % self.ufoFormatVersion)
		# gather data
		infoData = {}
		for attr in list(layerInfoVersion3ValueData.keys()):
			if hasattr(info, attr):
				try:
					value = getattr(info, attr)
				except AttributeError:
					raise GlifLibError("The supplied info object does not support getting a necessary attribute (%s)." % attr)
				if value is None or (attr == 'lib' and not value):
					continue
				infoData[attr] = value
		# validate
		infoData = validateLayerInfoVersion3Data(infoData)
		# write file
		path = self.fileSystem.joinPath(self.dirName, LAYERINFO_FILENAME)
		self.fileSystem.writePlist(path, infoData)

	# # read caching

	def getGLIF(self, glyphName):
		"""
		Get the raw GLIF text for a given glyph name. This only works
		for GLIF files that are already on disk.

		This method is useful in situations when the raw XML needs to be
		read from a glyph set for a particular glyph before fully parsing
		it into an object structure via the readGlyph method.

		Internally, this method will load a GLIF the first time it is
		called and then cache it. The next time this method is called
		the GLIF will be pulled from the cache if the file's modification
		time has not changed since the GLIF was cached. For memory
		efficiency, the cached GLIF will be purged by various other methods
		such as readGlyph.
		"""
		needRead = False
		fileName = self.contents.get(glyphName)
		path = None
		if fileName is not None:
			path = self.fileSystem.joinPath(self.dirName, fileName)
		if glyphName not in self._glifCache:
			needRead = True
		elif fileName is not None and self.fileSystem.getFileModificationTime(path) != self._glifCache[glyphName][1]:
			needRead = True
		if needRead:
			fileName = self.contents[glyphName]
			if not self.fileSystem.exists(path):
				raise KeyError(glyphName)
			with self.fileSystem.open(path, "rb") as f:
				text = f.read()
			self._glifCache[glyphName] = (text, self.fileSystem.getFileModificationTime(path))
		return self._glifCache[glyphName][0]

	def getGLIFModificationTime(self, glyphName):
		"""
		Get the modification time (as reported by os.path.getmtime)
		of the GLIF with glyphName.
		"""
		self.getGLIF(glyphName)
		return self._glifCache[glyphName][1]

	def _purgeCachedGLIF(self, glyphName):
		if glyphName in self._glifCache:
			del self._glifCache[glyphName]

	# reading/writing API

	def readGlyph(self, glyphName, glyphObject=None, pointPen=None):
		"""
		Read a .glif file for 'glyphName' from the glyph set. The
		'glyphObject' argument can be any kind of object (even None);
		the readGlyph() method will attempt to set the following
		attributes on it:
			"width"      the advance with of the glyph
			"height"     the advance height of the glyph
			"unicodes"   a list of unicode values for this glyph
			"note"       a string
			"lib"        a dictionary containing custom data
			"image"      a dictionary containing image data
			"guidelines" a list of guideline data dictionaries
			"anchors"    a list of anchor data dictionaries

		All attributes are optional, in two ways:
			1) An attribute *won't* be set if the .glif file doesn't
			   contain data for it. 'glyphObject' will have to deal
			   with default values itself.
			2) If setting the attribute fails with an AttributeError
			   (for example if the 'glyphObject' attribute is read-
			   only), readGlyph() will not propagate that exception,
			   but ignore that attribute.

		To retrieve outline information, you need to pass an object
		conforming to the PointPen protocol as the 'pointPen' argument.
		This argument may be None if you don't need the outline data.

		readGlyph() will raise KeyError if the glyph is not present in
		the glyph set.
		"""
		text = self.getGLIF(glyphName)
		self._purgeCachedGLIF(glyphName)
		tree = _glifTreeFromString(text)
		if self.ufoFormatVersion < 3:
			formatVersions = (1,)
		else:
			formatVersions = (1, 2)
		_readGlyphFromTree(tree, glyphObject, pointPen, formatVersions=formatVersions)

	def writeGlyph(self, glyphName, glyphObject=None, drawPointsFunc=None, formatVersion=None):
		"""
		Write a .glif file for 'glyphName' to the glyph set. The
		'glyphObject' argument can be any kind of object (even None);
		the writeGlyph() method will attempt to get the following
		attributes from it:
			"width"      the advance with of the glyph
			"height"     the advance height of the glyph
			"unicodes"   a list of unicode values for this glyph
			"note"       a string
			"lib"        a dictionary containing custom data
			"image"      a dictionary containing image data
			"guidelines" a list of guideline data dictionaries
			"anchors"    a list of anchor data dictionaries

		All attributes are optional: if 'glyphObject' doesn't
		have the attribute, it will simply be skipped.

		To write outline data to the .glif file, writeGlyph() needs
		a function (any callable object actually) that will take one
		argument: an object that conforms to the PointPen protocol.
		The function will be called by writeGlyph(); it has to call the
		proper PointPen methods to transfer the outline to the .glif file.

		The GLIF format version will be chosen based on the ufoFormatVersion
		passed during the creation of this object. If a particular format
		version is desired, it can be passed with the formatVersion argument.
		"""
		if formatVersion is None:
			if self.ufoFormatVersion >= 3:
				formatVersion = 2
			else:
				formatVersion = 1
		else:
			if formatVersion not in supportedGLIFFormatVersions:
				raise GlifLibError("Unsupported GLIF format version: %s" % formatVersion)
			if formatVersion == 2 and self.ufoFormatVersion < 3:
				raise GlifLibError("Unsupported GLIF format version (%d) for UFO format version %d." % (formatVersion, self.ufoFormatVersion))
		self._purgeCachedGLIF(glyphName)
		data = writeGlyphToString(glyphName, glyphObject, drawPointsFunc, formatVersion=formatVersion)
		fileName = self.contents.get(glyphName)
		if fileName is None:
			fileName = self.glyphNameToFileName(glyphName, self)
			self.contents[glyphName] = fileName
			if self._reverseContents is not None:
				self._reverseContents[fileName.lower()] = glyphName
		self.fileSystem.makeDirectory(self.dirName)
		path = self.fileSystem.joinPath(self.dirName, fileName)
		if self.fileSystem.exists(path):
			with self.fileSystem.open(path, "rb") as f:
				oldData = f.read()
			if data == oldData:
				return
		with self.fileSystem.open(path, "wb") as f:
			f.write(tobytes(data, encoding="utf-8"))

	def deleteGlyph(self, glyphName):
		"""Permanently delete the glyph from the glyph set on disk. Will
		raise KeyError if the glyph is not present in the glyph set.
		"""
		self._purgeCachedGLIF(glyphName)
		fileName = self.contents[glyphName]
		path = self.fileSystem.joinPath(self.dirName, fileName)
		self.fileSystem.remove(path)
		if self._reverseContents is not None:
			del self._reverseContents[self.contents[glyphName].lower()]
		del self.contents[glyphName]

	# dict-like support

	def keys(self):
		return list(self.contents.keys())

	def has_key(self, glyphName):
		return glyphName in self.contents

	__contains__ = has_key

	def __len__(self):
		return len(self.contents)

	def __getitem__(self, glyphName):
		if glyphName not in self.contents:
			raise KeyError(glyphName)
		return self.glyphClass(glyphName, self)

	# quickly fetch unicode values

	def getUnicodes(self, glyphNames=None):
		"""
		Return a dictionary that maps glyph names to lists containing
		the unicode value[s] for that glyph, if any. This parses the .glif
		files partially, so it is a lot faster than parsing all files completely.
		By default this checks all glyphs, but a subset can be passed with glyphNames.
		"""
		unicodes = {}
		if glyphNames is None:
			glyphNames = list(self.contents.keys())
		for glyphName in glyphNames:
			text = self.getGLIF(glyphName)
			unicodes[glyphName] = _fetchUnicodes(text)
		return unicodes

	def getComponentReferences(self, glyphNames=None):
		"""
		Return a dictionary that maps glyph names to lists containing the
		base glyph name of components in the glyph. This parses the .glif
		files partially, so it is a lot faster than parsing all files completely.
		By default this checks all glyphs, but a subset can be passed with glyphNames.
		"""
		components = {}
		if glyphNames is None:
			glyphNames = list(self.contents.keys())
		for glyphName in glyphNames:
			text = self.getGLIF(glyphName)
			components[glyphName] = _fetchComponentBases(text)
		return components

	def getImageReferences(self, glyphNames=None):
		"""
		Return a dictionary that maps glyph names to the file name of the image
		referenced by the glyph. This parses the .glif files partially, so it is a
		lot faster than parsing all files completely.
		By default this checks all glyphs, but a subset can be passed with glyphNames.
		"""
		images = {}
		if glyphNames is None:
			glyphNames = list(self.contents.keys())
		for glyphName in glyphNames:
			text = self.getGLIF(glyphName)
			images[glyphName] = _fetchImageFileName(text)
		return images


# -----------------------
# Glyph Name to File Name
# -----------------------

def glyphNameToFileName(glyphName, glyphSet):
	"""
	Wrapper around the userNameToFileName function in filenames.py
	"""
	if glyphSet:
		existing = [name.lower() for name in list(glyphSet.contents.values())]
	else:
		existing = []
	if not isinstance(glyphName, unicode):
		try:
			new = unicode(glyphName)
			glyphName = new
		except UnicodeDecodeError:
			pass
	return userNameToFileName(glyphName, existing=existing, suffix=".glif")

# -----------------------
# GLIF To and From String
# -----------------------

def readGlyphFromString(aString, glyphObject=None, pointPen=None, formatVersions=(1, 2)):
	"""
	Read .glif data from a string into a glyph object.

	The 'glyphObject' argument can be any kind of object (even None);
	the readGlyphFromString() method will attempt to set the following
	attributes on it:
		"width"      the advance with of the glyph
		"height"     the advance height of the glyph
		"unicodes"   a list of unicode values for this glyph
		"note"       a string
		"lib"        a dictionary containing custom data
		"image"      a dictionary containing image data
		"guidelines" a list of guideline data dictionaries
		"anchors"    a list of anchor data dictionaries

	All attributes are optional, in two ways:
		1) An attribute *won't* be set if the .glif file doesn't
		   contain data for it. 'glyphObject' will have to deal
		   with default values itself.
		2) If setting the attribute fails with an AttributeError
		   (for example if the 'glyphObject' attribute is read-
		   only), readGlyphFromString() will not propagate that
		   exception, but ignore that attribute.

	To retrieve outline information, you need to pass an object
	conforming to the PointPen protocol as the 'pointPen' argument.
	This argument may be None if you don't need the outline data.

	The formatVersions argument defined the GLIF format versions
	that are allowed to be read.
	"""
	tree = _glifTreeFromString(aString)
	_readGlyphFromTree(tree, glyphObject, pointPen, formatVersions=formatVersions)


def writeGlyphToString(glyphName, glyphObject=None, drawPointsFunc=None, writer=None, formatVersion=2):
	"""
	Return .glif data for a glyph as a UTF-8 encoded string.
	The 'glyphObject' argument can be any kind of object (even None);
	the writeGlyphToString() method will attempt to get the following
	attributes from it:
		"width"      the advance width of the glyph
		"height"     the advance height of the glyph
		"unicodes"   a list of unicode values for this glyph
		"note"       a string
		"lib"        a dictionary containing custom data
		"image"      a dictionary containing image data
		"guidelines" a list of guideline data dictionaries
		"anchors"    a list of anchor data dictionaries

	All attributes are optional: if 'glyphObject' doesn't
	have the attribute, it will simply be skipped.

	To write outline data to the .glif file, writeGlyphToString() needs
	a function (any callable object actually) that will take one
	argument: an object that conforms to the PointPen protocol.
	The function will be called by writeGlyphToString(); it has to call the
	proper PointPen methods to transfer the outline to the .glif file.

	The GLIF format version can be specified with the formatVersion argument.
	"""
	if writer is None:
		try:
			from fontTools.misc.xmlWriter import XMLWriter
		except ImportError:
			# try the other location
			from xmlWriter import XMLWriter
		aFile = BytesIO()
		writer = XMLWriter(aFile, encoding="UTF-8")
	else:
		aFile = None
	identifiers = set()
	# start
	if not isinstance(glyphName, basestring):
		raise GlifLibError("The glyph name is not properly formatted.")
	if len(glyphName) == 0:
		raise GlifLibError("The glyph name is empty.")
	writer.begintag("glyph", [("name", glyphName), ("format", formatVersion)])
	writer.newline()
	# advance
	_writeAdvance(glyphObject, writer)
	# unicodes
	if getattr(glyphObject, "unicodes", None):
		_writeUnicodes(glyphObject, writer)
	# note
	if getattr(glyphObject, "note", None):
		_writeNote(glyphObject, writer)
	# image
	if formatVersion >= 2 and getattr(glyphObject, "image", None):
		_writeImage(glyphObject, writer)
	# guidelines
	if formatVersion >= 2 and getattr(glyphObject, "guidelines", None):
		_writeGuidelines(glyphObject, writer, identifiers)
	# anchors
	anchors = getattr(glyphObject, "anchors", None)
	if formatVersion >= 2 and anchors:
		_writeAnchors(glyphObject, writer, identifiers)
	# outline
	if drawPointsFunc is not None:
		writer.begintag("outline")
		writer.newline()
		pen = GLIFPointPen(writer, identifiers=identifiers)
		drawPointsFunc(pen)
		if formatVersion == 1 and anchors:
			_writeAnchorsFormat1(pen, anchors)
		writer.endtag("outline")
		writer.newline()
	# lib
	if getattr(glyphObject, "lib", None):
		_writeLib(glyphObject, writer)
	# end
	writer.endtag("glyph")
	writer.newline()
	# return the appropriate value
	if aFile is not None:
		return aFile.getvalue().decode("utf-8")
	else:
		return None

def _writeAdvance(glyphObject, writer):
	width = getattr(glyphObject, "width", None)
	if width is not None:
		if not isinstance(width, (int, float)):
			raise GlifLibError("width attribute must be int or float")
		if width == 0:
		    width = None
	height = getattr(glyphObject, "height", None)
	if height is not None:
		if not isinstance(height, (int, float)):
			raise GlifLibError("height attribute must be int or float")
		if height == 0:
		    height = None
	if width is not None and height is not None:
		writer.simpletag("advance", width=repr(width), height=repr(height))
		writer.newline()
	elif width is not None:
		writer.simpletag("advance", width=repr(width))
		writer.newline()
	elif height is not None:
		writer.simpletag("advance", height=repr(height))
		writer.newline()

def _writeUnicodes(glyphObject, writer):
	unicodes = getattr(glyphObject, "unicodes", None)
	if isinstance(unicodes, int):
		unicodes = [unicodes]
	seen = set()
	for code in unicodes:
		if not isinstance(code, int):
			raise GlifLibError("unicode values must be int")
		if code in seen:
			continue
		seen.add(code)
		hexCode = "%04X" % code
		writer.simpletag("unicode", hex=hexCode)
		writer.newline()

def _writeNote(glyphObject, writer):
	note = getattr(glyphObject, "note", None)
	if not isinstance(note, basestring):
		raise GlifLibError("note attribute must be str or unicode")
	note = note.encode("utf-8")
	writer.begintag("note")
	writer.newline()
	for line in note.splitlines():
		writer.write(line.strip())
		writer.newline()
	writer.endtag("note")
	writer.newline()

def _writeImage(glyphObject, writer):
	image = getattr(glyphObject, "image", None)
	if not imageValidator(image):
		raise GlifLibError("image attribute must be a dict or dict-like object with the proper structure.")
	attrs = [
		("fileName", image["fileName"])
	]
	for attr, default in _transformationInfo:
		value = image.get(attr, default)
		if value != default:
			attrs.append((attr, repr(value)))
	color = image.get("color")
	if color is not None:
		attrs.append(("color", color))
	writer.simpletag("image", attrs)
	writer.newline()

def _writeGuidelines(glyphObject, writer, identifiers):
	guidelines = getattr(glyphObject, "guidelines", [])
	if not guidelinesValidator(guidelines):
		raise GlifLibError("guidelines attribute does not have the proper structure.")
	for guideline in guidelines:
		attrs = []
		x = guideline.get("x")
		if x is not None:
			attrs.append(("x", repr(x)))
		y = guideline.get("y")
		if y is not None:
			attrs.append(("y", repr(y)))
		angle = guideline.get("angle")
		if angle is not None:
			attrs.append(("angle", repr(angle)))
		name = guideline.get("name")
		if name is not None:
			attrs.append(("name", name))
		color = guideline.get("color")
		if color is not None:
			attrs.append(("color", color))
		identifier = guideline.get("identifier")
		if identifier is not None:
			if identifier in identifiers:
				raise GlifLibError("identifier used more than once: %s" % identifier)
			attrs.append(("identifier", identifier))
			identifiers.add(identifier)
		writer.simpletag("guideline", attrs)
		writer.newline()

def _writeAnchorsFormat1(pen, anchors):
	if not anchorsValidator(anchors):
		raise GlifLibError("anchors attribute does not have the proper structure.")
	for anchor in anchors:
		attrs = []
		x = anchor["x"]
		attrs.append(("x", repr(x)))
		y = anchor["y"]
		attrs.append(("y", repr(y)))
		name = anchor.get("name")
		if name is not None:
			attrs.append(("name", name))
		pen.beginPath()
		pen.addPoint((x, y), segmentType="move", name=name)
		pen.endPath()

def _writeAnchors(glyphObject, writer, identifiers):
	anchors = getattr(glyphObject, "anchors", [])
	if not anchorsValidator(anchors):
		raise GlifLibError("anchors attribute does not have the proper structure.")
	for anchor in anchors:
		attrs = []
		x = anchor["x"]
		attrs.append(("x", repr(x)))
		y = anchor["y"]
		attrs.append(("y", repr(y)))
		name = anchor.get("name")
		if name is not None:
			attrs.append(("name", name))
		color = anchor.get("color")
		if color is not None:
			attrs.append(("color", color))
		identifier = anchor.get("identifier")
		if identifier is not None:
			if identifier in identifiers:
				raise GlifLibError("identifier used more than once: %s" % identifier)
			attrs.append(("identifier", identifier))
			identifiers.add(identifier)
		writer.simpletag("anchor", attrs)
		writer.newline()

def _writeLib(glyphObject, writer):
	lib = getattr(glyphObject, "lib", None)
	valid, message = glyphLibValidator(lib)
	if not valid:
		raise GlifLibError(message)
	if not isinstance(lib, dict):
		lib = dict(lib)
	writer.begintag("lib")
	writer.newline()
	plistWriter = PlistWriter(writer.file, indentLevel=writer.indentlevel,
			indent=writer.indentwhite, writeHeader=False)
	plistWriter.writeValue(lib)
	writer.endtag("lib")
	writer.newline()

# -----------------------
# layerinfo.plist Support
# -----------------------

layerInfoVersion3ValueData = {
	"color"			: dict(type=basestring, valueValidator=colorValidator),
	"lib"			: dict(type=dict, valueValidator=genericTypeValidator)
}

def validateLayerInfoVersion3ValueForAttribute(attr, value):
	"""
	This performs very basic validation of the value for attribute
	following the UFO 3 fontinfo.plist specification. The results
	of this should not be interpretted as *correct* for the font
	that they are part of. This merely indicates that the value
	is of the proper type and, where the specification defines
	a set range of possible values for an attribute, that the
	value is in the accepted range.
	"""
	if attr not in layerInfoVersion3ValueData:
		return False
	dataValidationDict = layerInfoVersion3ValueData[attr]
	valueType = dataValidationDict.get("type")
	validator = dataValidationDict.get("valueValidator")
	valueOptions = dataValidationDict.get("valueOptions")
	# have specific options for the validator
	if valueOptions is not None:
		isValidValue = validator(value, valueOptions)
	# no specific options
	else:
		if validator == genericTypeValidator:
			isValidValue = validator(value, valueType)
		else:
			isValidValue = validator(value)
	return isValidValue

def validateLayerInfoVersion3Data(infoData):
	"""
	This performs very basic validation of the value for infoData
	following the UFO 3 layerinfo.plist specification. The results
	of this should not be interpretted as *correct* for the font
	that they are part of. This merely indicates that the values
	are of the proper type and, where the specification defines
	a set range of possible values for an attribute, that the
	value is in the accepted range.
	"""
	validInfoData = {}
	for attr, value in list(infoData.items()):
		if attr not in layerInfoVersion3ValueData:
			raise GlifLibError("Unknown attribute %s." % attr)
		isValidValue = validateLayerInfoVersion3ValueForAttribute(attr, value)
		if not isValidValue:
			raise GlifLibError("Invalid value for attribute %s (%s)." % (attr, repr(value)))
		else:
			validInfoData[attr] = value
	return validInfoData

# -----------------
# GLIF Tree Support
# -----------------

def _glifTreeFromFile(aFile):
	root = ElementTree.parse(aFile).getroot()
	if root.tag != "glyph":
		raise GlifLibError("The GLIF is not properly formatted.")
	if root.text and root.text.strip() != '':
		raise GlifLibError("Invalid GLIF structure.")
	return root

def _glifTreeFromString(aString):
	root = ElementTree.fromstring(aString)
	if root.tag != "glyph":
		raise GlifLibError("The GLIF is not properly formatted.")
	if root.text and root.text.strip() != '':
		raise GlifLibError("Invalid GLIF structure.")
	return root

def _readGlyphFromTree(tree, glyphObject=None, pointPen=None, formatVersions=(1, 2)):
	# check the format version
	formatVersion = tree.get("format")
	if formatVersion is None:
		raise GlifLibError("Unspecified format version in GLIF.")
	try:
		v = int(formatVersion)
		formatVersion = v
	except ValueError:
		pass
	if formatVersion not in formatVersions:
		raise GlifLibError("Forbidden GLIF format version: %s" % formatVersion)
	if formatVersion == 1:
		_readGlyphFromTreeFormat1(tree=tree, glyphObject=glyphObject, pointPen=pointPen)
	elif formatVersion == 2:
		_readGlyphFromTreeFormat2(tree=tree, glyphObject=glyphObject, pointPen=pointPen)
	else:
		raise GlifLibError("Unsupported GLIF format version: %s" % formatVersion)


def _readGlyphFromTreeFormat1(tree, glyphObject=None, pointPen=None):
	# get the name
	_readName(glyphObject, tree)
	# populate the sub elements
	unicodes = []
	haveSeenAdvance = haveSeenOutline = haveSeenLib = haveSeenNote = False
	for element in tree:
		if element.tag == "outline":
			if haveSeenOutline:
				raise GlifLibError("The outline element occurs more than once.")
			if element.attrib:
				raise GlifLibError("The outline element contains unknown attributes.")
			if element.text and element.text.strip() != '':
				raise GlifLibError("Invalid outline structure.")
			haveSeenOutline = True
			buildOutlineFormat1(glyphObject, pointPen, element)
		elif glyphObject is None:
			continue
		elif element.tag == "advance":
			if haveSeenAdvance:
				raise GlifLibError("The advance element occurs more than once.")
			haveSeenAdvance = True
			_readAdvance(glyphObject, element)
		elif element.tag == "unicode":
			try:
				v = element.get("hex")
				v = int(v, 16)
				if v not in unicodes:
					unicodes.append(v)
			except ValueError:
				raise GlifLibError("Illegal value for hex attribute of unicode element.")
		elif element.tag == "note":
			if haveSeenNote:
				raise GlifLibError("The note element occurs more than once.")
			haveSeenNote = True
			_readNote(glyphObject, element)
		elif element.tag == "lib":
			if haveSeenLib:
				raise GlifLibError("The lib element occurs more than once.")
			haveSeenLib = True
			_readLib(glyphObject, element)
		else:
			raise GlifLibError("Unknown element in GLIF: %s" % element)
	# set the collected unicodes
	if unicodes:
		_relaxedSetattr(glyphObject, "unicodes", unicodes)

def _readGlyphFromTreeFormat2(tree, glyphObject=None, pointPen=None):
	# get the name
	_readName(glyphObject, tree)
	# populate the sub elements
	unicodes = []
	guidelines = []
	anchors = []
	haveSeenAdvance = haveSeenImage = haveSeenOutline = haveSeenLib = haveSeenNote = False
	identifiers = set()
	for element in tree:
		if element.tag == "outline":
			if haveSeenOutline:
				raise GlifLibError("The outline element occurs more than once.")
			if element.attrib:
				raise GlifLibError("The outline element contains unknown attributes.")
			if element.text and element.text.strip() != '':
				raise GlifLibError("Invalid outline structure.")
			haveSeenOutline = True
			if pointPen is not None:
				buildOutlineFormat2(glyphObject, pointPen, element, identifiers)
		elif glyphObject is None:
			continue
		elif element.tag == "advance":
			if haveSeenAdvance:
				raise GlifLibError("The advance element occurs more than once.")
			haveSeenAdvance = True
			_readAdvance(glyphObject, element)
		elif element.tag == "unicode":
			try:
				v = element.get("hex")
				v = int(v, 16)
				if v not in unicodes:
					unicodes.append(v)
			except ValueError:
				raise GlifLibError("Illegal value for hex attribute of unicode element.")
		elif element.tag == "guideline":
			if len(element):
				raise GlifLibError("Unknown children in guideline element.")
			for attr in ("x", "y", "angle"):
				if attr in element.attrib:
					element.attrib[attr] = _number(element.attrib[attr])
			guidelines.append(element.attrib)
		elif element.tag == "anchor":
			if len(element):
				raise GlifLibError("Unknown children in anchor element.")
			for attr in ("x", "y"):
				if attr in element.attrib:
					element.attrib[attr] = _number(element.attrib[attr])
			anchors.append(element.attrib)
		elif element.tag == "image":
			if haveSeenImage:
				raise GlifLibError("The image element occurs more than once.")
			if len(element):
				raise GlifLibError("Unknown children in image element.")
			haveSeenImage = True
			_readImage(glyphObject, element)
		elif element.tag == "note":
			if haveSeenNote:
				raise GlifLibError("The note element occurs more than once.")
			haveSeenNote = True
			_readNote(glyphObject, element)
		elif element.tag == "lib":
			if haveSeenLib:
				raise GlifLibError("The lib element occurs more than once.")
			haveSeenLib = True
			_readLib(glyphObject, element)
		else:
			raise GlifLibError("Unknown element in GLIF: %s" % element)
	# set the collected unicodes
	if unicodes:
		_relaxedSetattr(glyphObject, "unicodes", unicodes)
	# set the collected guidelines
	if guidelines:
		if not guidelinesValidator(guidelines, identifiers):
			raise GlifLibError("The guidelines are improperly formatted.")
		_relaxedSetattr(glyphObject, "guidelines", guidelines)
	# set the collected anchors
	if anchors:
		if not anchorsValidator(anchors, identifiers):
			raise GlifLibError("The anchors are improperly formatted.")
		_relaxedSetattr(glyphObject, "anchors", anchors)

def _readName(glyphObject, root):
	glyphName = root.get("name")
	if not glyphName:
		raise GlifLibError("Empty glyph name in GLIF.")
	if glyphName and glyphObject is not None:
		_relaxedSetattr(glyphObject, "name", glyphName)

def _readAdvance(glyphObject, advance):
	width = _number(advance.get("width", 0))
	_relaxedSetattr(glyphObject, "width", width)
	height = _number(advance.get("height", 0))
	_relaxedSetattr(glyphObject, "height", height)

def _readNote(glyphObject, note):
	lines = note.text.split("\n")
	note = "\n".join(line.strip() for line in lines if line.strip())
	_relaxedSetattr(glyphObject, "note", note)

def _readLib(glyphObject, lib):
	assert len(lib) == 1
	child = lib[0]
	plist = readPlistFromTree(child)
	valid, message = glyphLibValidator(plist)
	if not valid:
		raise GlifLibError(message)
	_relaxedSetattr(glyphObject, "lib", plist)

def _readImage(glyphObject, image):
	imageData = image.attrib
	for attr, default in _transformationInfo:
		value = imageData.get(attr, default)
		imageData[attr] = _number(value)
	if not imageValidator(imageData):
		raise GlifLibError("The image element is not properly formatted.")
	_relaxedSetattr(glyphObject, "image", imageData)

# ----------------
# GLIF to PointPen
# ----------------

contourAttributesFormat2 = set(["identifier"])
componentAttributesFormat1 = set(["base", "xScale", "xyScale", "yxScale", "yScale", "xOffset", "yOffset"])
componentAttributesFormat2 = componentAttributesFormat1 | set(["identifier"])
pointAttributesFormat1 = set(["x", "y", "type", "smooth", "name"])
pointAttributesFormat2 = pointAttributesFormat1 | set(["identifier"])
pointSmoothOptions = set(("no", "yes"))
pointTypeOptions = set(["move", "line", "offcurve", "curve", "qcurve"])

# format 1

def buildOutlineFormat1(glyphObject, pen, outline):
	anchors = []
	for element in outline:
		if element.tag == "contour":
			if len(element) == 1:
				point = element[0]
				if point.tag == "point":
					anchor = _buildAnchorFormat1(point)
					if anchor is not None:
						anchors.append(anchor)
						continue
			if pen is not None:
				_buildOutlineContourFormat1(pen, element)
		elif element.tag == "component":
			if pen is not None:
				_buildOutlineComponentFormat1(pen, element)
		else:
			raise GlifLibError("Unknown element in outline element: %s" % element)
	if glyphObject is not None and anchors:
		if not anchorsValidator(anchors):
			raise GlifLibError("GLIF 1 anchors are not properly formatted.")
		_relaxedSetattr(glyphObject, "anchors", anchors)

def _buildAnchorFormat1(point):
	if point.get("type") != "move":
		return None
	x = point.get("x")
	y = point.get("y")
	if x is None:
		raise GlifLibError("Required x attribute is missing in point element.")
	if y is None:
		raise GlifLibError("Required y attribute is missing in point element.")
	x = _number(x)
	y = _number(y)
	name = point.get("name")
	anchor = dict(x=x, y=y, name=name)
	return anchor

def _buildOutlineContourFormat1(pen, contour):
	if contour.attrib:
		raise GlifLibError("Unknown attributes in contour element.")
	pen.beginPath()
	if len(contour):
		_validateAndMassagePointStructures(contour, pointAttributesFormat1, openContourOffCurveLeniency=True)
		_buildOutlinePointsFormat1(pen, contour)
	pen.endPath()

def _buildOutlinePointsFormat1(pen, contour):
	for index, element in enumerate(contour):
		x = element.attrib["x"]
		y = element.attrib["y"]
		segmentType = element.attrib["segmentType"]
		smooth = element.attrib["smooth"]
		name = element.attrib["name"]
		pen.addPoint((x, y), segmentType=segmentType, smooth=smooth, name=name)

def _buildOutlineComponentFormat1(pen, component):
	if len(component):
		raise GlifLibError("Unknown child elements of component element.")
	if set(component.attrib.keys()) - componentAttributesFormat1:
		raise GlifLibError("Unknown attributes in component element.")
	baseGlyphName = component.get("base")
	if baseGlyphName is None:
		raise GlifLibError("The base attribute is not defined in the component.")
	transformation = []
	for attr, default in _transformationInfo:
		value = component.get(attr)
		if value is None:
			value = default
		else:
			value = _number(value)
		transformation.append(value)
	pen.addComponent(baseGlyphName, tuple(transformation))

# format 2

def buildOutlineFormat2(glyphObject, pen, outline, identifiers):
	for element in outline:
		if element.tag == "contour":
			_buildOutlineContourFormat2(pen, element, identifiers)
		elif element.tag == "component":
			_buildOutlineComponentFormat2(pen, element, identifiers)
		else:
			raise GlifLibError("Unknown element in outline element: %s" % element.tag)

def _buildOutlineContourFormat2(pen, contour, identifiers):
	if set(contour.attrib.keys()) - contourAttributesFormat2:
		raise GlifLibError("Unknown attributes in contour element.")
	identifier = contour.get("identifier")
	if identifier is not None:
		if identifier in identifiers:
			raise GlifLibError("The identifier %s is used more than once." % identifier)
		if not identifierValidator(identifier):
			raise GlifLibError("The contour identifier %s is not valid." % identifier)
		identifiers.add(identifier)
	try:
		pen.beginPath(identifier=identifier)
	except TypeError:
		pen.beginPath()
		warn("The beginPath method needs an identifier kwarg. The contour's identifier value has been discarded.", DeprecationWarning)
	if len(contour):
		_validateAndMassagePointStructures(contour, pointAttributesFormat2)
		_buildOutlinePointsFormat2(pen, contour, identifiers)
	pen.endPath()

def _buildOutlinePointsFormat2(pen, contour, identifiers):
	for index, element in enumerate(contour):
		x = element.attrib["x"]
		y = element.attrib["y"]
		segmentType = element.attrib["segmentType"]
		smooth = element.attrib["smooth"]
		name = element.attrib["name"]
		identifier = element.get("identifier")
		if identifier is not None:
			if identifier in identifiers:
				raise GlifLibError("The identifier %s is used more than once." % identifier)
			if not identifierValidator(identifier):
				raise GlifLibError("The identifier %s is not valid." % identifier)
			identifiers.add(identifier)
		try:
			pen.addPoint((x, y), segmentType=segmentType, smooth=smooth, name=name, identifier=identifier)
		except TypeError:
			pen.addPoint((x, y), segmentType=segmentType, smooth=smooth, name=name)
			warn("The addPoint method needs an identifier kwarg. The point's identifier value has been discarded.", DeprecationWarning)

def _buildOutlineComponentFormat2(pen, component, identifiers):
	if len(component):
		raise GlifLibError("Unknown child elements of component element.")
	if set(component.attrib.keys()) - componentAttributesFormat2:
		raise GlifLibError("Unknown attributes in component element.")
	baseGlyphName = component.get("base")
	if baseGlyphName is None:
		raise GlifLibError("The base attribute is not defined in the component.")
	transformation = []
	for attr, default in _transformationInfo:
		value = component.get(attr)
		if value is None:
			value = default
		else:
			value = _number(value)
		transformation.append(value)
	identifier = component.get("identifier")
	if identifier is not None:
		if identifier in identifiers:
			raise GlifLibError("The identifier %s is used more than once." % identifier)
		if not identifierValidator(identifier):
			raise GlifLibError("The identifier %s is not valid." % identifier)
		identifiers.add(identifier)
	try:
		pen.addComponent(baseGlyphName, tuple(transformation), identifier=identifier)
	except TypeError:
		pen.addComponent(baseGlyphName, tuple(transformation))
		warn("The addComponent method needs an identifier kwarg. The component's identifier value has been discarded.", DeprecationWarning)

# all formats

def _validateAndMassagePointStructures(contour, pointAttributes, openContourOffCurveLeniency=False):
	if not len(contour):
		return
	# store some data for later validation
	lastOnCurvePoint = None
	haveOffCurvePoint = False
	# validate and massage the individual point elements
	for index, element in enumerate(contour):
		# not <point>
		if element.tag != "point":
			raise GlifLibError("Unknown child element (%s) of contour element." % element.tag)
		# unknown attributes
		unknownAttributes = [attr for attr in list(element.attrib.keys()) if attr not in pointAttributes]
		if unknownAttributes:
			raise GlifLibError("Unknown attributes in point element.")
		# search for unknown children
		if len(element):
			raise GlifLibError("Unknown child elements in point element.")
		# x and y are required
		x = element.get("x")
		y = element.get("y")
		if x is None:
			raise GlifLibError("Required x attribute is missing in point element.")
		if y is None:
			raise GlifLibError("Required y attribute is missing in point element.")
		element.attrib["x"] = _number(x)
		element.attrib["y"] = _number(y)
		# segment type
		pointType = element.attrib.pop("type", "offcurve")
		if pointType not in pointTypeOptions:
			raise GlifLibError("Unknown point type: %s" % pointType)
		if pointType == "offcurve":
			pointType = None
		element.attrib["segmentType"] = pointType
		if pointType is None:
			haveOffCurvePoint = True
		else:
			lastOnCurvePoint = index
		# move can only occur as the first point
		if pointType == "move" and index != 0:
			raise GlifLibError("A move point occurs after the first point in the contour.")
		# smooth is optional
		smooth = element.get("smooth", "no")
		if smooth is not None:
			if smooth not in pointSmoothOptions:
				raise GlifLibError("Unknown point smooth value: %s" % smooth)
		smooth = smooth == "yes"
		element.attrib["smooth"] = smooth
		# smooth can only be applied to curve and qcurve
		if smooth and pointType is None:
			raise GlifLibError("smooth attribute set in an offcurve point.")
		# name is optional
		if "name" not in element.attrib:
			element.attrib["name"] = None
	if openContourOffCurveLeniency:
		# remove offcurves that precede a move. this is technically illegal,
		# but we let it slide because there are fonts out there in the wild like this.
		if contour[0].attrib["segmentType"] == "move":
			for element in reversed(contour):
				if element.attrib["segmentType"] is None:
					contour.remove(element)
				else:
					break
	# validate the off-curves in the segments
	if haveOffCurvePoint and lastOnCurvePoint is not None:
		# we only care about how many offCurves there are before an onCurve
		# filter out the trailing offCurves
		offCurvesCount = len(contour) - 1 - lastOnCurvePoint
		stripedContour = contour[:-offCurvesCount] if offCurvesCount else contour
		for element in stripedContour:
			segmentType = element.attrib["segmentType"]
			if segmentType is None:
				offCurvesCount += 1
			else:
				if offCurvesCount:
					# move and line can't be preceded by off-curves
					if segmentType == "move":
						# this will have been filtered out already
						raise GlifLibError("move can not have an offcurve.")
					elif segmentType == "line":
						raise GlifLibError("line can not have an offcurve.")
					elif segmentType == "curve":
						if offCurvesCount > 2:
							raise GlifLibError("Too many offcurves defined for curve.")
					elif segmentType == "qcurve":
						pass
					else:
						# unknown segment type. it'll be caught later.
						pass
				offCurvesCount = 0

# ---------------------
# Misc Helper Functions
# ---------------------

def _relaxedSetattr(object, attr, value):
	try:
		setattr(object, attr, value)
	except AttributeError:
		pass

def _number(s):
	"""
	Given a numeric string, return an integer or a float, whichever
	the string indicates. _number("1") will return the integer 1,
	_number("1.0") will return the float 1.0.

	>>> _number("1")
	1
	>>> _number("1.0")
	1.0
	>>> _number("a")  # doctest: +IGNORE_EXCEPTION_DETAIL
	Traceback (most recent call last):
	    ...
	GlifLibError: Could not convert a to an int or float.
	"""
	try:
		n = int(s)
		return n
	except ValueError:
		pass
	try:
		n = float(s)
		return n
	except ValueError:
		raise GlifLibError("Could not convert %s to an int or float." % s)

# --------------------
# Rapid Value Fetching
# --------------------

# base

class _DoneParsing(Exception): pass

class _BaseParser(object):

	def __init__(self):
		self._elementStack = []

	def parse(self, text):
		from xml.parsers.expat import ParserCreate
		parser = ParserCreate()
		parser.StartElementHandler = self.startElementHandler
		parser.EndElementHandler = self.endElementHandler
		parser.Parse(text)

	def startElementHandler(self, name, attrs):
		self._elementStack.append(name)

	def endElementHandler(self, name):
		other = self._elementStack.pop(-1)
		assert other == name


# unicodes

def _fetchUnicodes(glif):
	"""
	Get a list of unicodes listed in glif.
	"""
	parser = _FetchUnicodesParser()
	parser.parse(glif)
	return parser.unicodes

class _FetchUnicodesParser(_BaseParser):

	def __init__(self):
		self.unicodes = []
		super(_FetchUnicodesParser, self).__init__()

	def startElementHandler(self, name, attrs):
		if name == "unicode" and self._elementStack and self._elementStack[-1] == "glyph":
			value = attrs.get("hex")
			if value is not None:
				try:
					value = int(value, 16)
					if value not in self.unicodes:
						self.unicodes.append(value)
				except ValueError:
					pass
		super(_FetchUnicodesParser, self).startElementHandler(name, attrs)

# image

def _fetchImageFileName(glif):
	"""
	The image file name (if any) from glif.
	"""
	parser = _FetchImageFileNameParser()
	try:
		parser.parse(glif)
	except _DoneParsing:
		pass
	return parser.fileName

class _FetchImageFileNameParser(_BaseParser):

	def __init__(self):
		self.fileName = None
		super(_FetchImageFileNameParser, self).__init__()

	def startElementHandler(self, name, attrs):
		if name == "image" and self._elementStack and self._elementStack[-1] == "glyph":
			self.fileName = attrs.get("fileName")
			raise _DoneParsing
		super(_FetchImageFileNameParser, self).startElementHandler(name, attrs)

# component references

def _fetchComponentBases(glif):
	"""
	Get a list of component base glyphs listed in glif.
	"""
	parser = _FetchComponentBasesParser()
	try:
		parser.parse(glif)
	except _DoneParsing:
		pass
	return list(parser.bases)

class _FetchComponentBasesParser(_BaseParser):

	def __init__(self):
		self.bases = []
		super(_FetchComponentBasesParser, self).__init__()

	def startElementHandler(self, name, attrs):
		if name == "component" and self._elementStack and self._elementStack[-1] == "outline":
			base = attrs.get("base")
			if base is not None:
				self.bases.append(base)
		super(_FetchComponentBasesParser, self).startElementHandler(name, attrs)

	def endElementHandler(self, name):
		if name == "outline":
			raise _DoneParsing
		super(_FetchComponentBasesParser, self).endElementHandler(name)

# --------------
# GLIF Point Pen
# --------------

_transformationInfo = [
	# field name, default value
	("xScale",    1),
	("xyScale",   0),
	("yxScale",   0),
	("yScale",    1),
	("xOffset",   0),
	("yOffset",   0),
]

class GLIFPointPen(AbstractPointPen):

	"""
	Helper class using the PointPen protocol to write the <outline>
	part of .glif files.
	"""

	def __init__(self, xmlWriter, formatVersion=2, identifiers=None):
		if identifiers is None:
			identifiers = set()
		self.formatVersion = formatVersion
		self.identifiers = identifiers
		self.writer = xmlWriter
		self.prevOffCurveCount = 0
		self.prevPointTypes = []

	def beginPath(self, identifier=None, **kwargs):
		attrs = []
		if identifier is not None and self.formatVersion >= 2:
			if identifier in self.identifiers:
				raise GlifLibError("identifier used more than once: %s" % identifier)
			if not identifierValidator(identifier):
				raise GlifLibError("identifier not formatted properly: %s" % identifier)
			attrs.append(("identifier", identifier))
			self.identifiers.add(identifier)
		self.writer.begintag("contour", attrs)
		self.writer.newline()
		self.prevOffCurveCount = 0

	def endPath(self):
		if self.prevPointTypes and self.prevPointTypes[0] == "move":
			if self.prevPointTypes[-1] == "offcurve":
				raise GlifLibError("open contour has loose offcurve point")
		self.writer.endtag("contour")
		self.writer.newline()
		self.prevPointType = None
		self.prevOffCurveCount = 0
		self.prevPointTypes = []

	def addPoint(self, pt, segmentType=None, smooth=None, name=None, identifier=None, **kwargs):
		attrs = []
		# coordinates
		if pt is not None:
			for coord in pt:
				if not isinstance(coord, (int, float)):
					raise GlifLibError("coordinates must be int or float")
			attrs.append(("x", repr(pt[0])))
			attrs.append(("y", repr(pt[1])))
		# segment type
		if segmentType == "offcurve":
			segmentType = None
		if segmentType == "move" and self.prevPointTypes:
			raise GlifLibError("move occurs after a point has already been added to the contour.")
		if segmentType in ("move", "line") and self.prevPointTypes and self.prevPointTypes[-1] == "offcurve":
			raise GlifLibError("offcurve occurs before %s point." % segmentType)
		if segmentType == "curve" and self.prevOffCurveCount > 2:
			raise GlifLibError("too many offcurve points before curve point.")
		if segmentType is not None:
			attrs.append(("type", segmentType))
		else:
			segmentType = "offcurve"
		if segmentType == "offcurve":
			self.prevOffCurveCount += 1
		else:
			self.prevOffCurveCount = 0
		self.prevPointTypes.append(segmentType)
		# smooth
		if smooth:
			if segmentType == "offcurve":
				raise GlifLibError("can't set smooth in an offcurve point.")
			attrs.append(("smooth", "yes"))
		# name
		if name is not None:
			attrs.append(("name", name))
		# identifier
		if identifier is not None and self.formatVersion >= 2:
			if identifier in self.identifiers:
				raise GlifLibError("identifier used more than once: %s" % identifier)
			if not identifierValidator(identifier):
				raise GlifLibError("identifier not formatted properly: %s" % identifier)
			attrs.append(("identifier", identifier))
			self.identifiers.add(identifier)
		self.writer.simpletag("point", attrs)
		self.writer.newline()

	def addComponent(self, glyphName, transformation, identifier=None, **kwargs):
		attrs = [("base", glyphName)]
		for (attr, default), value in zip(_transformationInfo, transformation):
			if not isinstance(value, (int, float)):
				raise GlifLibError("transformation values must be int or float")
			if value != default:
				attrs.append((attr, repr(value)))
		if identifier is not None and self.formatVersion >= 2:
			if identifier in self.identifiers:
				raise GlifLibError("identifier used more than once: %s" % identifier)
			if not identifierValidator(identifier):
				raise GlifLibError("identifier not formatted properly: %s" % identifier)
			attrs.append(("identifier", identifier))
			self.identifiers.add(identifier)
		self.writer.simpletag("component", attrs)
		self.writer.newline()

if __name__ == "__main__":
	import doctest
	doctest.testmod()<|MERGE_RESOLUTION|>--- conflicted
+++ resolved
@@ -15,12 +15,8 @@
 import os
 from io import BytesIO, open
 from warnings import warn
-<<<<<<< HEAD
-from fontTools.misc.py23 import tobytes
+from fontTools.misc.py23 import tobytes, unicode
 from ufoLib.filesystem import FileSystem
-=======
-from fontTools.misc.py23 import tobytes, unicode
->>>>>>> 3d365bce
 from ufoLib.plistlib import PlistWriter, readPlist, writePlist
 from ufoLib.plistFromETree import readPlistFromTree
 from ufoLib.pointPen import AbstractPointPen, PointToSegmentPen
