"""ttLib/sfnt.py -- low-level module to deal with the sfnt file format.

Defines two public classes:
	SFNTReader
	SFNTWriter

(Normally you don't have to use these classes explicitly; they are 
used automatically by ttLib.TTFont.)

The reading and writing of sfnt files is separated in two distinct 
classes, since whenever to number of tables changes or whenever
a table's length chages you need to rewrite the whole file anyway.
"""

from __future__ import print_function, division, absolute_import
from fontTools.misc.py23 import *
from fontTools.misc import sstruct
from fontTools.ttLib import getSearchRange
import struct
import sys
import array
from fontTools.ttLib import getTableModule, getTableClass
from fontTools.ttLib.tables import ttProgram


class SFNTReader(object):
	
	def __init__(self, file, checkChecksums=1, fontNumber=-1):
		self.file = file
		self.checkChecksums = checkChecksums

		self.flavor = None
		self.flavorData = None
		self.DirectoryEntry = SFNTDirectoryEntry
		self.sfntVersion = self.file.read(4)
		self.file.seek(0)
		if self.sfntVersion == b"ttcf":
			sstruct.unpack(ttcHeaderFormat, self.file.read(ttcHeaderSize), self)
			assert self.Version == 0x00010000 or self.Version == 0x00020000, "unrecognized TTC version 0x%08x" % self.Version
			if not 0 <= fontNumber < self.numFonts:
				from fontTools import ttLib
				raise ttLib.TTLibError("specify a font number between 0 and %d (inclusive)" % (self.numFonts - 1))
			offsetTable = struct.unpack(">%dL" % self.numFonts, self.file.read(self.numFonts * 4))
			if self.Version == 0x00020000:
				pass # ignoring version 2.0 signatures
			self.file.seek(offsetTable[fontNumber])
			sstruct.unpack(sfntDirectoryFormat, self.file.read(sfntDirectorySize), self)
		elif self.sfntVersion == b"wOFF":
			self.flavor = "woff"
			self.DirectoryEntry = WOFFDirectoryEntry
			sstruct.unpack(woffDirectoryFormat, self.file.read(woffDirectorySize), self)
		elif self.sfntVersion == b"wOF2":
			self.flavor = "woff2"
			self.DirectoryEntry = WOFF2DirectoryEntry
			sstruct.unpack(woff2DirectoryFormat, self.file.read(woff2DirectorySize), self)
		else:
			sstruct.unpack(sfntDirectoryFormat, self.file.read(sfntDirectorySize), self)
		self.sfntVersion = Tag(self.sfntVersion)

		if self.sfntVersion not in ("\x00\x01\x00\x00", "OTTO", "true"):
			from fontTools import ttLib
			raise ttLib.TTLibError("Not a TrueType or OpenType font (bad sfntVersion)")
		self.tables = {}
		self.tableOrder = []
		offset = 0
		for i in range(self.numTables):
			entry = self.DirectoryEntry()
			entry.fromFile(self.file)
			self.tables[Tag(entry.tag)] = entry
			self.tableOrder.append(Tag(entry.tag))
			# WOFF2 doesn't store offsets to individual tables; to access random table
			# data, one must reconstruct the offsets from the tables' lengths.
			if self.flavor == 'woff2':
				entry.offset = offset
				offset += entry.length

		if self.flavor == 'woff2':
			# the total sum of the 'origLength' for non-transformed tables and
			# 'transformLength' for transformed tables is used to verify that the
			# decompressed data has the same size as the original 'uncompressed' data.
			uncompressedSize = offset
			# there's no explicit offset to the compressed font data: this follows
			# immediately after the last directory entry; however, the length of
			# WOFF2 directory entries varies depending on their content. So, I need
			# to take the sum of all the directory entries...
			compressedDataOffset = woff2DirectorySize
			for entry in self.tables.values():
				compressedDataOffset += entry.size
			# WOFF2 font data is compressed in a single stream comprising all the
			# tables. So it is loaded once and decompressed as a whole, and then
			# stored inside a file-like '_fontBuffer' attribute of reader
			self.file.seek(compressedDataOffset)
			compressedData = self.file.read(self.totalCompressedSize)
			import brotli
			decompressedData = brotli.decompress(compressedData)
			if len(decompressedData) != uncompressedSize:
				from fontTools import ttLib
				raise ttLib.TTLibError(
					'unexpected size for uncompressed font data: expected %d, found %d'
					% (len(decompressedData), uncompressedSize))
			self._fontBuffer = StringIO(decompressedData)

		# Load flavor data if any
		if self.flavor == "woff":
			self.flavorData = WOFFFlavorData(self)
		elif self.flavor == 'woff2':
			self.flavorData = WOFF2FlavorData(self)

	def has_key(self, tag):
		return tag in self.tables

	__contains__ = has_key
	
	def keys(self):
		return self.tables.keys()
	
	def __getitem__(self, tag):
		"""Fetch the raw table data."""
		src = self._fontBuffer if self.flavor == "woff2" else self.file
		entry = self.tables[Tag(tag)]
		if self.flavor == 'woff2' and tag == 'loca':
			# There's no loca data in WOFF2, it must be recalculated from glyf.
			# Make sure glyf is loaded first
			glyfEntry = self.tables['glyf']
			if not hasattr(glyfEntry, 'table'):
				glyfEntry.loadData(src)
			# compile loca from reconstructed glyf using the original 'indexFormat'
			return compileLoca(glyfEntry.table, glyfEntry.table.indexFormat)
		data = entry.loadData(src)
		# exclude WOFF2 from checking since it doesn't contain the original checkSums
		if self.checkChecksums and self.flavor != 'woff2':
			if tag == 'head':
				# Beh: we have to special-case the 'head' table.
				checksum = calcChecksum(data[:8] + b'\0\0\0\0' + data[12:])
			else:
				checksum = calcChecksum(data)
			if self.checkChecksums > 1:
				# Be obnoxious, and barf when it's wrong
				assert checksum == entry.checkSum, "bad checksum for '%s' table" % tag
			elif checksum != entry.checkSum:
				# Be friendly, and just print a warning.
				print("bad checksum for '%s' table" % tag)
		return data
	
	def __delitem__(self, tag):
		del self.tables[Tag(tag)]
	
	def close(self):
		self.file.close()


class SFNTWriter(object):
	
	def __init__(self, file, numTables, sfntVersion="\000\001\000\000",
		     flavor=None, flavorData=None):
		self.file = file
		self.numTables = numTables
		self.sfntVersion = Tag(sfntVersion)
		self.flavor = flavor
		self.flavorData = flavorData

		if self.flavor == "woff":
			self.directoryFormat = woffDirectoryFormat
			self.directorySize = woffDirectorySize
			self.DirectoryEntry = WOFFDirectoryEntry

			self.signature = "wOFF"
		elif self.flavor == "woff2":
			self.directoryFormat = woff2DirectoryFormat
			self.directorySize = woff2DirectorySize
			self.DirectoryEntry = WOFF2DirectoryEntry

			self.signature = "wOF2"
		else:
			assert not self.flavor,  "Unknown flavor '%s'" % self.flavor
			self.directoryFormat = sfntDirectoryFormat
			self.directorySize = sfntDirectorySize
			self.DirectoryEntry = SFNTDirectoryEntry

			self.searchRange, self.entrySelector, self.rangeShift = getSearchRange(numTables, 16)

		if self.flavor in ("woff", "woff2"):
			# calculate sfnt offsets for WOFF/WOFF2 checksum calculation purposes
			self.origNextTableOffset = sfntDirectorySize + numTables * sfntDirectoryEntrySize
		if self.flavor == "woff2":
			# make temporary buffer for writing raw table data before compressing
			self._fontBuffer = StringIO()
			self.nextTableOffset = 0
		else:
			self.nextTableOffset = self.directorySize + numTables * self.DirectoryEntry.formatSize
			# clear out directory area
			self.file.seek(self.nextTableOffset)
			# make sure we're actually where we want to be. (old cStringIO bug)
			self.file.write(b'\0' * (self.nextTableOffset - self.file.tell()))
		self.tables = {}
		self.tableOrder = []
	
	def __setitem__(self, tag, data):
		"""Write raw table data to disk."""
		if tag in self.tables:
			from fontTools import ttLib
			raise ttLib.TTLibError("cannot rewrite '%s' table: length does not match directory entry" % tag)
<<<<<<< HEAD
=======

		entry = self.DirectoryEntry()
		entry.tag = tag
		entry.offset = self.nextTableOffset

		if self.flavor in ("woff", "woff2"):
			entry.origOffset = self.origNextTableOffset

		if self.flavor == "woff2":
			entry.flags = knownTableIndex(tag)
			entry.transform = False
			# only glyf and loca tables needs to be transformed
			if tag in ('glyf', 'loca'):
				entry.transform = True
>>>>>>> 9f13de05

		entry = self.DirectoryEntry()
		entry.tag = tag
		entry.offset = self.nextTableOffset
		if tag == 'head':
			entry.checkSum = calcChecksum(data[:8] + b'\0\0\0\0' + data[12:])
			self.headTable = data
			entry.uncompressed = True
		else:
			entry.checkSum = calcChecksum(data)
<<<<<<< HEAD
		entry.saveData (self.file, data)

		self.nextTableOffset = self.nextTableOffset + ((entry.length + 3) & ~3)
		# Add NUL bytes to pad the table data to a 4-byte boundary.
		# Don't depend on f.seek() as we need to add the padding even if no
		# subsequent write follows (seek is lazy), ie. after the final table
		# in the font.
		self.file.write(b'\0' * (self.nextTableOffset - self.file.tell()))
		assert self.nextTableOffset == self.file.tell()
		
=======

		dst = self._fontBuffer if self.flavor == "woff2" else self.file
		entry.saveData(dst, data)

		if self.flavor == "woff2":
			# uncompressed font data stream requires no padding between tables
			self.nextTableOffset += entry.length
		else:
			self.nextTableOffset = self.nextTableOffset + ((entry.length + 3) & ~3)
			# Add NUL bytes to pad the table data to a 4-byte boundary.
			# Don't depend on f.seek() as we need to add the padding even if no
			# subsequent write follows (seek is lazy), ie. after the final table
			# in the font.
			dst.write(b'\0' * (self.nextTableOffset - dst.tell()))
			assert self.nextTableOffset == dst.tell()

		if self.flavor in ("woff", "woff2"):
			self.origNextTableOffset += (entry.origLength + 3) & ~3

>>>>>>> 9f13de05
		self.tables[tag] = entry
		self.tableOrder.append(tag)
	
	def close(self):
		"""All tables must have been written to disk. Now write the
		directory.
		"""
		if self.flavor == "woff2":
			# WOFF2 directory must reflect the order in which tables have been encoded
			tables = zip(self.tableOrder, [self.tables[tag] for tag in self.tableOrder])
		else:
			# SFNT and WOFF table records must be sorted in ascending order by tag
			tables = sorted(self.tables.items())
		if len(tables) != self.numTables:
			from fontTools import ttLib
			raise ttLib.TTLibError("wrong number of tables; expected %d, found %d" % (self.numTables, len(tables)))

		if self.flavor in ("woff", "woff2"):
			self.reserved = 0

			self.totalSfntSize = sfntDirectorySize
			self.totalSfntSize += sfntDirectoryEntrySize * len(tables)
			for tag, entry in tables:
				self.totalSfntSize += (entry.origLength + 3) & ~3

			if self.flavor == "woff":
				self.signature = b"wOFF"

				import zlib
				compress = zlib.compress
				FlavorData = WOFFFlavorData

				length = woffDirectorySize + len(tables) * woffDirectoryEntrySize
				for tag, entry in tables:
					length = length + ((entry.length + 3) & ~3)
			else:
				self.signature = b"wOF2"

				import brotli
				compress = brotli.compress
				FlavorData = WOFF2FlavorData

				length = woff2DirectorySize
				for tag, entry in tables:
					length += tableEntrySize(entry)

				# update head's checkSumAdjustment
				self.writeMasterChecksum(b"")
				# compres font data stream
				self._fontBuffer.seek(0)
				compressedData = compress(self._fontBuffer.read(), brotli.MODE_FONT)
				self.totalCompressedSize = len(compressedData)

				length += self.totalCompressedSize
				length = (length + 3) & ~3

			data = self.flavorData if self.flavorData else FlavorData()
			if data.majorVersion is not None and data.minorVersion is not None:
				self.majorVersion = data.majorVersion
				self.minorVersion = data.minorVersion
			else:
				if hasattr(self, 'headTable'):
					self.majorVersion, self.minorVersion = struct.unpack(">HH", self.headTable[4:8])
				else:
					self.majorVersion = self.minorVersion = 0
			if data.metaData:
				self.metaOrigLength = len(data.metaData)
				self.metaOffset = length
				compressedMetaData = compress(data.metaData)
				self.metaLength = len(compressedMetaData)
				length += self.metaLength
			else:
				self.metaOffset = self.metaLength = self.metaOrigLength = 0
			if data.privData:
				length = (length + 3) & ~3
				self.privOffset = length
				self.privLength = len(data.privData)
				length += self.privLength
			else:
				self.privOffset = self.privLength = 0

			self.length = length
		else:
			assert not self.flavor,  "Unknown flavor '%s'" % self.flavor
			pass

		directory = sstruct.pack(self.directoryFormat, self)
		
		self.file.seek(self.directorySize)
		seenHead = 0
		for tag, entry in tables:
			if tag == "head":
				seenHead = 1
			directory = directory + entry.toString()
		if seenHead and self.flavor != "woff2":
			self.writeMasterChecksum(directory)
		self.file.seek(0)
		self.file.write(directory)
		if self.flavor == "woff2":
			# finally write WOFF2 compressed font data to disk
			self.file.write(compressedData)
			offset = self.file.tell()
			paddedOffset = (offset + 3) & ~3
			self.file.write(b'\0' * (paddedOffset - offset))
		if self.flavor in ("woff", "woff2"):
			# write WOFF/WOFF2 metadata and private data
			if self.metaLength:
				self.file.seek(0, 2)
				offset = self.file.tell()
				paddedOffset = (offset + 3) & ~3
				self.file.write(b'\0' * (paddedOffset - offset))
				assert self.file.tell() == self.metaOffset
				self.file.write(compressedMetaData)
			if self.privLength:
				self.file.seek(0, 2)
				offset = self.file.tell()
				paddedOffset = (offset + 3) & ~3
				self.file.write(b'\0' * (paddedOffset - offset))
				assert self.file.tell() == self.privOffset
				self.file.write(data.privData)

	def _calcMasterChecksum(self, directory):
		# calculate checkSumAdjustment
		tags = list(self.tables.keys())
		checksums = []
		for i in range(len(tags)):
			checksums.append(self.tables[tags[i]].checkSum)

		if self.DirectoryEntry != SFNTDirectoryEntry:
			# Create a SFNT directory for checksum calculation purposes
			self.searchRange, self.entrySelector, self.rangeShift = getSearchRange(self.numTables, 16)
			directory = sstruct.pack(sfntDirectoryFormat, self)
			tables = sorted(self.tables.items())
			for tag, entry in tables:
				sfntEntry = SFNTDirectoryEntry()
				sfntEntry.tag = entry.tag
				sfntEntry.checkSum = entry.checkSum
				sfntEntry.offset = entry.origOffset
				sfntEntry.length = entry.origLength
				directory = directory + sfntEntry.toString()

		directory_end = sfntDirectorySize + len(self.tables) * sfntDirectoryEntrySize
		assert directory_end == len(directory)

		checksums.append(calcChecksum(directory))
		checksum = sum(checksums) & 0xffffffff
		# BiboAfba!
		checksumadjustment = (0xB1B0AFBA - checksum) & 0xffffffff
		print('checkSumAdjustment: %d' % checksumadjustment)
		return checksumadjustment

	def writeMasterChecksum(self, directory):
		dst = self._fontBuffer if self.flavor == "woff2" else self.file
		checksumadjustment = self._calcMasterChecksum(directory)
		# write the checksum to the file
		dst.seek(self.tables['head'].offset + 8)
		dst.write(struct.pack(">L", checksumadjustment))

# -- sfnt directory helpers and cruft

ttcHeaderFormat = """
		> # big endian
		TTCTag:                  4s # "ttcf"
		Version:                 L  # 0x00010000 or 0x00020000
		numFonts:                L  # number of fonts
		# OffsetTable[numFonts]: L  # array with offsets from beginning of file
		# ulDsigTag:             L  # version 2.0 only
		# ulDsigLength:          L  # version 2.0 only
		# ulDsigOffset:          L  # version 2.0 only
"""

ttcHeaderSize = sstruct.calcsize(ttcHeaderFormat)

sfntDirectoryFormat = """
		> # big endian
		sfntVersion:    4s
		numTables:      H    # number of tables
		searchRange:    H    # (max2 <= numTables)*16
		entrySelector:  H    # log2(max2 <= numTables)
		rangeShift:     H    # numTables*16-searchRange
"""

sfntDirectorySize = sstruct.calcsize(sfntDirectoryFormat)

sfntDirectoryEntryFormat = """
		> # big endian
		tag:            4s
		checkSum:       L
		offset:         L
		length:         L
"""

sfntDirectoryEntrySize = sstruct.calcsize(sfntDirectoryEntryFormat)

woffDirectoryFormat = """
		> # big endian
		signature:      4s   # "wOFF"
		sfntVersion:    4s
		length:         L    # total woff file size
		numTables:      H    # number of tables
		reserved:       H    # set to 0
		totalSfntSize:  L    # uncompressed size
		majorVersion:   H    # major version of WOFF file
		minorVersion:   H    # minor version of WOFF file
		metaOffset:     L    # offset to metadata block
		metaLength:     L    # length of compressed metadata
		metaOrigLength: L    # length of uncompressed metadata
		privOffset:     L    # offset to private data block
		privLength:     L    # length of private data block
"""

woffDirectorySize = sstruct.calcsize(woffDirectoryFormat)

woffDirectoryEntryFormat = """
		> # big endian
		tag:            4s
		offset:         L
		length:         L    # compressed length
		origLength:     L    # original length
		checkSum:       L    # original checksum
"""

woffDirectoryEntrySize = sstruct.calcsize(woffDirectoryEntryFormat)

woff2DirectoryFormat = """
		> # big endian
		signature:           4s   # "wOF2"
		sfntVersion:         4s
		length:              L    # total woff2 file size
		numTables:           H    # number of tables
		reserved:            H    # set to 0
		totalSfntSize:       L    # uncompressed size
		totalCompressedSize: L    # compressed size
		majorVersion:        H    # major version of WOFF file
		minorVersion:        H    # minor version of WOFF file
		metaOffset:          L    # offset to metadata block
		metaLength:          L    # length of compressed metadata
		metaOrigLength:      L    # length of uncompressed metadata
		privOffset:          L    # offset to private data block
		privLength:          L    # length of private data block
"""

woff2DirectorySize = sstruct.calcsize(woff2DirectoryFormat)

woff2KnownTags = (
	"cmap", "head", "hhea", "hmtx", "maxp", "name", "OS/2", "post", "cvt ",
	"fpgm", "glyf", "loca", "prep", "CFF ", "VORG", "EBDT", "EBLC", "gasp",
	"hdmx", "kern", "LTSH", "PCLT", "VDMX", "vhea", "vmtx", "BASE", "GDEF",
	"GPOS", "GSUB", "EBSC", "JSTF", "MATH", "CBDT", "CBLC", "COLR", "CPAL",
	"SVG ", "sbix", "acnt", "avar", "bdat", "bloc", "bsln", "cvar", "fdsc",
	"feat", "fmtx", "fvar", "gvar", "hsty", "just", "lcar", "mort", "morx",
	"opbd", "prop", "trak", "Zapf", "Silf", "Glat", "Gloc", "Feat", "Sill")

woff2FlagsFormat = """\
		> # big endian
		flags: B  # table type and flags
"""

woff2FlagsSize = sstruct.calcsize(woff2FlagsFormat)

woff2UnknownTagFormat = """\
		> # big endian
		tag: 4s  # 4-byte tag (optional)
"""

woff2UnknownTagSize = sstruct.calcsize(woff2UnknownTagFormat)

woff2GlyfTableFormat = """
		> # big endian
		version:                  L  # = 0x00000000
		numGlyphs:                H  # Number of glyphs
		indexFormat:              H  # Offset format for loca table
		nContourStreamSize:       L  # Size of nContour stream
		nPointsStreamSize:        L  # Size of nPoints stream
		flagStreamSize:           L  # Size of flag stream
		glyphStreamSize:          L  # Size of glyph stream
		compositeStreamSize:      L  # Size of composite stream
		bboxStreamSize:           L  # Comnined size of bboxBitmap and bboxStream
		instructionStreamSize:    L  # Size of instruction stream
"""

woff2GlyfTableFormatSize = sstruct.calcsize(woff2GlyfTableFormat)

class DirectoryEntry(object):
	
	def __init__(self):
		self.uncompressed = False # if True, always embed entry raw

	def fromFile(self, file):
		sstruct.unpack(self.format, file.read(self.formatSize), self)
	
	def fromString(self, str):
		sstruct.unpack(self.format, str, self)
	
	def toString(self):
		return sstruct.pack(self.format, self)
	
	def __repr__(self):
		if hasattr(self, "tag"):
			return "<%s '%s' at %x>" % (self.__class__.__name__, self.tag, id(self))
		else:
			return "<%s at %x>" % (self.__class__.__name__, id(self))

	def loadData(self, file):
		file.seek(self.offset)
		data = file.read(self.length)
		assert len(data) == self.length
		if hasattr(self.__class__, 'decodeData'):
			data = self.decodeData(data)
		return data

	def saveData(self, file, data):
		if hasattr(self.__class__, 'encodeData'):
			data = self.encodeData(data)
		self.length = len(data)
		file.seek(self.offset)
		file.write(data)

	def decodeData(self, rawData):
		return rawData

	def encodeData(self, data):
		return data

class SFNTDirectoryEntry(DirectoryEntry):

	format = sfntDirectoryEntryFormat
	formatSize = sfntDirectoryEntrySize

class WOFFDirectoryEntry(DirectoryEntry):

	format = woffDirectoryEntryFormat
	formatSize = woffDirectoryEntrySize
	zlibCompressionLevel = 6

	def decodeData(self, rawData):
		import zlib
		if self.length == self.origLength:
			data = rawData
		else:
			assert self.length < self.origLength
			data = zlib.decompress(rawData)
			assert len (data) == self.origLength
		return data

	def encodeData(self, data):
		import zlib
		self.origLength = len(data)
		if not self.uncompressed:
			compressedData = zlib.compress(data, self.zlibCompressionLevel)
		if self.uncompressed or len(compressedData) >= self.origLength:
			# Encode uncompressed
			rawData = data
			self.length = self.origLength
		else:
			rawData = compressedData
			self.length = len(rawData)
		return rawData

class WOFFFlavorData():

	Flavor = 'woff'

	def __init__(self, reader=None):
		self.majorVersion = None
		self.minorVersion = None
		self.metaData = None
		self.privData = None
		if reader:
			self.majorVersion = reader.majorVersion
			self.minorVersion = reader.minorVersion
			if reader.metaLength:
				reader.file.seek(reader.metaOffset)
				rawData = reader.file.read(reader.metaLength)
				assert len(rawData) == reader.metaLength
				import zlib
				data = zlib.decompress(rawData)
				assert len(data) == reader.metaOrigLength
				self.metaData = data
			if reader.privLength:
				reader.file.seek(reader.privOffset)
				data = reader.file.read(reader.privLength)
				assert len(data) == reader.privLength
				self.privData = data

def readUInt128(file):
	""" A UIntBase128 encoded number is a sequence of bytes for which the most
	significant bit is set for all but the last byte, and clear for the last byte.
	The number itself is base 128 encoded in the lower 7 bits of each byte.
	"""
	result = 0
	length = 0
	for i in range(5):
		data = file.read(1)
		length += 1
		code, = struct.unpack(">B", data)
		# if any of the top seven bits are set then we're about to overflow
		if result & 0xFE000000:
			from fontTools import ttLib
			raise ttLib.TTLibError('UIntBase128 value exceeds 2**32-1')
		# set current value = old value times 128 bitwise-or (byte bitwise-and 127)
		result = (result << 7) | (code & 0x7f)
		# repeat until the most significant bit of byte is false
		if (code & 0x80) == 0:
			# return result plus number of bytes consumed
			return result, length
	# make sure not to exceed the size bound
	from fontTools import ttLib
	raise ttLib.TTLibError('UIntBase128-encoded sequence is longer than 5 bytes')

def UInt128Size(n):
	size = 1
	while n >= 128:
		size += 1
		n >>= 7
	return size

def packUInt128(n):
	data = b''
	size = UInt128Size(n)
	for i in range(size):
		b = (n >> (7 * (size - i - 1))) & 0x7f
		if i < size - 1:
			b |= 0x80
		data += struct.pack('B', b)
	return data

def unpack255UShort(data):
	"""Based on MicroType Express specification, section 6.1.1."""
	code, = struct.unpack(">B", data[:1])
	data = data[1:]
	if code == 253:
		# read two more bytes as an unsigned short
		result, = struct.unpack(">H", data[:2])
		data = data[2:]
	elif code == 254:
		# read another byte, plus 253 * 2
		result, = struct.unpack(">B", data[:1])
		result += 506
		data = data[1:]
	elif code == 255:
		# read another byte, plus 253
		result, = struct.unpack(">B", data[:1])
		result += 253
		data = data[1:]
	else:
		# leave as is if lower than 253
		result = code
	# return result plus left over data
	return result, data

def knownTableIndex(tag):
	for i in range(63):
		if Tag(tag) == woff2KnownTags[i]:
			return i
	return 63

def tableEntrySize(table):
	flagByte = knownTableIndex(table.tag)
	size = 1 if (flagByte & 0x3f) != 0x3f else 5
	size += UInt128Size(table.origLength)
	if table.transform:
		size += UInt128Size(table.length)
	return size

def compileGlyphData(glyfTable, indexToLocFormat=1, longAlign=True):
	""" Return a list of compiled glyph data for the table 'glyfTable'.
	If 'longAlign' is False, do not pad glyph data to 4-byte boundaries.
	If 'indexToLocFormat' is 0, pad odd-lengthed glyphs to use the 'short' loca
	version.
	"""
	recalcBBoxes = False
	dataList = []
	currentLocation = 0
	for glyphName in glyfTable.glyphOrder:
		glyph = glyfTable.glyphs[glyphName]
		if not hasattr(glyph, 'data'):
			# store glyph data in 'compact' form
			glyph.compact(glyfTable, recalcBBoxes)
		glyphData = glyph.compile(glyfTable, recalcBBoxes)
		if longAlign:
			# pad glyph data to 4-byte boundary
			glyphSize = len(glyphData)
			paddedGlyphSize = (glyphSize + 3) & ~3
			glyphData += b'\0' * (paddedGlyphSize - glyphSize)
		if indexToLocFormat == 0:
			# pad odd-lengthed glyphs
			if not longAlign and len(glyphData) % 2 == 1:
				glyphData += b'\0'
			# make sure the data fits the 'short' version
			if currentLocation + len(glyphData) > 0x1FFFF:
				from fontTools import ttLib
				raise ttLib.TTLibError(
					"glyph offset exceeds the limits of 'short' loca format: 0x%05X"
					% (currentLocation + len(glyphData)))
		dataList.append(glyphData)
		currentLocation += len(glyphData)
	return dataList

def glyphLocations(glyfTable, indexToLocFormat=1):
	""" Calculate 'loca' offsets using data from 'glyfTable' and applying the
	specified 'indexToLocFormat'.
	"""
	locations = []
	currentLocation = 0
	for glyphData in compileGlyphData(glyfTable, indexToLocFormat):
		locations.append(currentLocation)
		currentLocation += len(glyphData)
	locations.append(currentLocation)
	return locations

def compileGlyf(glyfTable, indexToLocFormat=1):
	"""Return compiled 'glyf' table data using the specified 'indexToLocFormat'"""
	dataList = compileGlyphData(glyfTable, indexToLocFormat)
	return bytesjoin(dataList)

def compileLoca(glyfTable, indexToLocFormat=1):
	""" Return compiled 'loca' table using glyph data from 'glyfTable'.
	If 'indexToLocFormat' is 0, use 'short' loca version.
	"""
	locations = glyphLocations(glyfTable, indexToLocFormat)
	# use 'long' or 'short' loca version according to 'indexToLocFormat'
	if indexToLocFormat:
		locations = array.array("I", locations)
	else:
		# for the 'short' loca, divide the actual offsets by 2
		locations = array.array("H", [value >> 1 for value in locations])
	if sys.byteorder != "big":
		locations.byteswap()
	return locations.tostring()

class WOFF2DirectoryEntry(DirectoryEntry):
	def fromFile(self, file):
		sstruct.unpack(woff2FlagsFormat, file.read(woff2FlagsSize), self)
		self.size = woff2FlagsSize
		if self.flags & 0x3F == 0x3F:
			# if bits [0..5] of the flags byte == 63, read a 4-byte arbitrary tag value
			sstruct.unpack(woff2UnknownTagFormat, file.read(woff2UnknownTagSize), self)
			self.size += woff2UnknownTagSize
		else:
			# otherwise, tag is derived from a fixed 'Known Tags' table
			self.tag = woff2KnownTags[self.flags & 0x3F]
		self.tag = Tag(self.tag)
		if self.flags & 0xC0 != 0:
			from fontTools import ttLib
			raise ttLib.TTLibError('bits 6-7 are reserved and must be 0')
		# UIntBase128 value specifying the table's length in an uncompressed font
		self.origLength, nBytes = readUInt128(file)
		self.size += nBytes
		self.transform = False
		self.length = self.origLength
		if self.tag not in ('glyf', 'loca'):
			return
		# only glyf and loca are subject to transformation
		self.transform = True
		# Optional UIntBase128 specifying the length of the 'transformed' table.
		# For semplicity, the 'transformLength' is called 'length' here.
		self.length, nBytes = readUInt128(file)
		self.size += nBytes
		# transformed loca is reconstructed as part of the glyf decoding process
		# and its length must always be 0
		if self.tag == 'loca' and self.length != 0:
			from fontTools import ttLib
			raise ttLib.TTLibError(
				"incorrect size of transformed 'loca' table: expected 0, received %d bytes"
				% (len(self.length)))

	def fromString(self, str):
		"""do the same as above"""
		return self.fromFile(StringIO(str))

	def toString(self):
		s = b''
		s += struct.pack('B', self.flags)
		if (self.flags & 0x3f) == 0x3f:
			s += struct.pack('>L', self.tag)
		s += packUInt128(self.origLength)
		if self.transform:
			s += packUInt128(self.length)
		return s

	def decodeData(self, rawData):
		""" Reconstruct transformed 'glyf' table and store it in the entry's 'table'
		attribute, so that it can be used to reconstruct a 'loca' table.
		Return raw data if the table was not transformed.
		"""
		if not self.transform:
			return rawData
		if self.tag != 'glyf':
			from fontTools import ttLib
			raise ttLib.TTLibError("can't decode transformed '%s' table" % self.tag)
		if hasattr(self, 'table'):
			# glyf already decoded, return compiled data
			return compileGlyf(self.table, self.table.indexFormat)

		data = rawData
		inputDataSize = len(data)

		# make new 'table__g_l_y_f' object and populate it with glyph data
		self.table = table = getTableClass('glyf')()

		# unpack transformed glyf table header
		dummy, data = sstruct.unpack2(woff2GlyfTableFormat, data, table)
		numGlyphs, indexFormat = table.numGlyphs, table.indexFormat
		substreamOffset = woff2GlyfTableFormatSize

		# slice stream data into seven individual sub-streams
		table.nContourStream = data[:table.nContourStreamSize]
		data = data[table.nContourStreamSize:]
		substreamOffset += table.nContourStreamSize

		table.nPointsStream = data[:table.nPointsStreamSize]
		data = data[table.nPointsStreamSize:]
		substreamOffset += table.nPointsStreamSize

		table.flagStream = data[:table.flagStreamSize]
		data = data[table.flagStreamSize:]
		substreamOffset += table.flagStreamSize

		table.glyphStream = data[:table.glyphStreamSize]
		data = data[table.glyphStreamSize:]
		substreamOffset += table.glyphStreamSize

		table.compositeStream = data[:table.compositeStreamSize]
		data = data[table.compositeStreamSize:]
		substreamOffset += table.compositeStreamSize

		combinedBboxStream = data[:table.bboxStreamSize]
		data = data[table.bboxStreamSize:]
		substreamOffset += table.bboxStreamSize

		table.instructionStream = data[:table.instructionStreamSize]
		data = data[table.instructionStreamSize:]
		substreamOffset += table.instructionStreamSize

		# check all input data was read and no more is left
		if substreamOffset != inputDataSize:
			from fontTools import ttLib
			raise ttLib.TTLibError(
				"incorrect size of transformed 'glyf' table: expected %d, received %d bytes"
				% (substreamOffset, inputDataSize))

		# get bboxBitmap from bboxStream
		bboxBitmapSize = ((numGlyphs + 31) >> 5) << 2
		bboxBitmap = combinedBboxStream[:bboxBitmapSize]
		table.bboxBitmap = array.array('B', bboxBitmap)
		table.bboxStream = combinedBboxStream[bboxBitmapSize:]

		# cast nContourStream as a numGlyphs-long Int16 array
		table.nContourStream = array.array("h", table.nContourStream)
		if sys.byteorder != "big":
			table.nContourStream.byteswap()
		assert len(table.nContourStream) == numGlyphs

		# build temp glyphOrder with dummy glyph names
		table.glyphOrder = glyphOrder = []
		for i in range(numGlyphs):
			glyphName = "glyph%d" % i
			glyphOrder.append(glyphName)

		# decompile each glyph
		table.glyphs = {}
		for i in range(numGlyphs):
			glyphName = glyphOrder[i]
			glyph = WOFF2Glyph(i, table)
			table.glyphs[glyphName] = glyph

		# compile glyph data and return
		tableData = compileGlyf(table, indexFormat)
		if len(tableData) > self.origLength:
			from fontTools import ttLib
			raise ttLib.TTLibError(
				"reconstructed 'glyf' table exceeds original size: expected %d, found %d"
				% (self.origLength, len(tableData)))
		return tableData

	def encodeData(self, data):
		self.origLength = len(data)
		if self.tag not in ('glyf', 'loca'):
			return data
		else:
			raise NotImplementedError


class WOFF2Glyph(getTableModule('glyf').Glyph):

	def __init__(self, index, glyfTable):
		self.numberOfContours = glyfTable.nContourStream[index]
		if self.numberOfContours < 0:
			self.decompileComponents(glyfTable)
		elif self.numberOfContours > 0:
			self.decompileCoordinates(glyfTable)
		self.decompileBBox(index, glyfTable)

	def decompileComponents(self, glyfTable):
		data = glyfTable.compositeStream
		self.components = []
		more = 1
		haveInstructions = 0
		while more:
			component = getTableModule('glyf').GlyphComponent()
			more, haveInstr, data = component.decompile(data, glyfTable)
			haveInstructions = haveInstructions | haveInstr
			self.components.append(component)
		glyfTable.compositeStream = data
		if haveInstructions:
			self.decompileInstructions(glyfTable)

	def decompileCoordinates(self, glyfTable):
		nPointsStream = glyfTable.nPointsStream
		endPtsOfContours = []
		endPoint = -1
		for i in range(self.numberOfContours):
			ptsOfContour, nPointsStream = unpack255UShort(nPointsStream)
			endPoint += ptsOfContour
			endPtsOfContours.append(endPoint)
		self.endPtsOfContours = endPtsOfContours
		nPoints = endPoint + 1
		glyfTable.nPointsStream = nPointsStream
		self.decodeTriplets(nPoints, glyfTable)
		self.decompileInstructions(glyfTable)

	def decompileBBox(self, index, glyfTable):
		if self.numberOfContours == 0:
			return
		bitmap = glyfTable.bboxBitmap
		bbox = glyfTable.bboxStream
		haveBBox = bitmap[index >> 3] & (0x80 >> (index & 7))
		if self.numberOfContours < 0 and not haveBBox:
			raise ttLib.TTLibError('no bbox values for composite glyph %d' % index)
		if haveBBox:
			self.xMin, self.yMin, self.xMax, self.yMax = struct.unpack('>hhhh', bbox[:8])
			glyfTable.bboxStream = bbox[8:]
		else:
			self.recalcBounds(glyfTable)

	def decompileInstructions(self, glyfTable):
		glyphStream = glyfTable.glyphStream
		instructionStream = glyfTable.instructionStream
		instructionLength, glyphStream = unpack255UShort(glyphStream)
		self.program = ttProgram.Program()
		self.program.fromBytecode(instructionStream[:instructionLength])
		glyfTable.glyphStream = glyphStream
		glyfTable.instructionStream = instructionStream[instructionLength:]

	def decodeTriplets(self, nPoints, glyfTable):

		def withSign(flag, baseval):
			assert 0 <= baseval and baseval < 65536, 'integer overflow'
			return baseval if flag & 1 else -baseval

		flagStream = glyfTable.flagStream
		flagSize = nPoints
		if flagSize > len(flagStream):
			raise ttLib.TTLibError("not enough 'flagStream' data")
		flagsData = flagStream[:flagSize]
		glyfTable.flagStream = flagStream[flagSize:]
		flags = array.array('B', flagsData)

		glyphStream = glyfTable.glyphStream
		triplets = array.array('B', glyphStream)
		nTriplets = len(triplets)
		assert nPoints <= nTriplets

		x = 0
		y = 0
		coordinates = getTableModule('glyf').GlyphCoordinates.zeros(nPoints)
		onCurves = []
		tripletIndex = 0
		for i in range(nPoints):
			flag = flags[i]
			onCurve = not bool(flag >> 7)
			flag &= 0x7f
			if flag < 84:
				nBytes = 1
			elif flag < 120:
				nBytes = 2
			elif flag < 124:
				nBytes = 3
			else:
				nBytes = 4
			assert ((tripletIndex + nBytes) <= nTriplets)
			if flag < 10:
				dx = 0
				dy = withSign(flag, ((flag & 14) << 7) + triplets[tripletIndex])
			elif flag < 20:
				dx = withSign(flag, (((flag - 10) & 14) << 7) + triplets[tripletIndex])
				dy = 0
			elif flag < 84:
				b0 = flag - 20
				b1 = triplets[tripletIndex]
				dx = withSign(flag, 1 + (b0 & 0x30) + (b1 >> 4))
				dy = withSign(flag >> 1, 1 + ((b0 & 0x0c) << 2) + (b1 & 0x0f))
			elif flag < 120:
				b0 = flag - 84
				dx = withSign(flag, 1 + ((b0 // 12) << 8) + triplets[tripletIndex])
				dy = withSign(flag >> 1,
					1 + (((b0 % 12) >> 2) << 8) + triplets[tripletIndex + 1])
			elif flag < 124:
				b2 = triplets[tripletIndex + 1]
				dx = withSign(flag, (triplets[tripletIndex] << 4) + (b2 >> 4))
				dy = withSign(flag >> 1,
					((b2 & 0x0f) << 8) + triplets[tripletIndex + 2])
			else:
				dx = withSign(flag,
					(triplets[tripletIndex] << 8) + triplets[tripletIndex + 1])
				dy = withSign(flag >> 1,
					(triplets[tripletIndex + 2] << 8) + triplets[tripletIndex + 3])
			tripletIndex += nBytes
			x += dx
			y += dy
			coordinates[i] = (x, y)
			onCurves.append(int(onCurve))
		bytesConsumed = tripletIndex
		glyfTable.glyphStream = glyphStream[bytesConsumed:]

		self.flags = array.array("B", onCurves)
		self.coordinates = coordinates


class WOFF2FlavorData():

	Flavor = 'woff2'

	def __init__(self, reader=None):
		self.majorVersion = None
		self.minorVersion = None
		self.metaData = None
		self.privData = None
		if reader:
			self.majorVersion = reader.majorVersion
			self.minorVersion = reader.minorVersion
			if reader.metaLength:
				reader.file.seek(reader.metaOffset)
				rawData = reader.file.read(reader.metaLength)
				assert len(rawData) == reader.metaLength
				import brotli
				data = brotli.decompress(rawData)
				assert len(data) == reader.metaOrigLength
				self.metaData = data
			if reader.privLength:
				reader.file.seek(reader.privOffset)
				data = reader.file.read(reader.privLength)
				assert len(data) == reader.privLength
				self.privData = data

def calcChecksum(data):
	"""Calculate the checksum for an arbitrary block of data.
	Optionally takes a 'start' argument, which allows you to
	calculate a checksum in chunks by feeding it a previous
	result.
	
	If the data length is not a multiple of four, it assumes
	it is to be padded with null byte. 

		>>> print calcChecksum(b"abcd")
		1633837924
		>>> print calcChecksum(b"abcdxyz")
		3655064932
	"""
	remainder = len(data) % 4
	if remainder:
		data += b"\0" * (4 - remainder)
	value = 0
	blockSize = 4096
	assert blockSize % 4 == 0
	for i in range(0, len(data), blockSize):
		block = data[i:i+blockSize]
		longs = struct.unpack(">%dL" % (len(block) // 4), block)
		value = (value + sum(longs)) & 0xffffffff
	return value


if __name__ == "__main__":
	import doctest
	doctest.testmod()<|MERGE_RESOLUTION|>--- conflicted
+++ resolved
@@ -200,8 +200,6 @@
 		if tag in self.tables:
 			from fontTools import ttLib
 			raise ttLib.TTLibError("cannot rewrite '%s' table: length does not match directory entry" % tag)
-<<<<<<< HEAD
-=======
 
 		entry = self.DirectoryEntry()
 		entry.tag = tag
@@ -216,29 +214,13 @@
 			# only glyf and loca tables needs to be transformed
 			if tag in ('glyf', 'loca'):
 				entry.transform = True
->>>>>>> 9f13de05
-
-		entry = self.DirectoryEntry()
-		entry.tag = tag
-		entry.offset = self.nextTableOffset
+
 		if tag == 'head':
 			entry.checkSum = calcChecksum(data[:8] + b'\0\0\0\0' + data[12:])
 			self.headTable = data
 			entry.uncompressed = True
 		else:
 			entry.checkSum = calcChecksum(data)
-<<<<<<< HEAD
-		entry.saveData (self.file, data)
-
-		self.nextTableOffset = self.nextTableOffset + ((entry.length + 3) & ~3)
-		# Add NUL bytes to pad the table data to a 4-byte boundary.
-		# Don't depend on f.seek() as we need to add the padding even if no
-		# subsequent write follows (seek is lazy), ie. after the final table
-		# in the font.
-		self.file.write(b'\0' * (self.nextTableOffset - self.file.tell()))
-		assert self.nextTableOffset == self.file.tell()
-		
-=======
 
 		dst = self._fontBuffer if self.flavor == "woff2" else self.file
 		entry.saveData(dst, data)
@@ -258,7 +240,6 @@
 		if self.flavor in ("woff", "woff2"):
 			self.origNextTableOffset += (entry.origLength + 3) & ~3
 
->>>>>>> 9f13de05
 		self.tables[tag] = entry
 		self.tableOrder.append(tag)
 	
