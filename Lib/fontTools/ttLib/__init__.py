--- conflicted
+++ resolved
@@ -64,13 +64,8 @@
 
 	def __init__(self, file=None, res_name_or_index=None,
 			sfntVersion="\000\001\000\000", flavor=None, checkChecksums=False,
-<<<<<<< HEAD
 			verbose=None, recalcBBoxes=True, allowVID=False, ignoreDecompileErrors=False,
-			recalcTimestamp=True, fontNumber=-1, lazy=None, quiet=None):
-=======
-			verbose=False, recalcBBoxes=True, allowVID=False, ignoreDecompileErrors=False,
-			recalcTimestamp=True, fontNumber=-1, lazy=None, quiet=False, reader=None):
->>>>>>> 8ad860ea
+			recalcTimestamp=True, fontNumber=-1, lazy=None, quiet=None, reader=None):
 
 		"""The constructor can be called with a few different arguments.
 		When reading a font from disk, 'file' should be either a pathname
@@ -128,7 +123,6 @@
 		"""
 
 		from fontTools.ttLib import sfnt
-<<<<<<< HEAD
 
 		for name in ("verbose", "quiet"):
 			val = locals().get(name)
@@ -136,11 +130,7 @@
 				deprecateArgument(name, "configure logging instead")
 			setattr(self, name, val)
 
-=======
 		self.fonts = None
-		self.verbose = verbose
-		self.quiet = quiet
->>>>>>> 8ad860ea
 		self.lazy = lazy
 		self.recalcBBoxes = recalcBBoxes
 		self.recalcTimestamp = recalcTimestamp
@@ -184,34 +174,21 @@
 			else:
 				# assume "file" is a readable file object
 				closeStream = False
-			# read input file in memory and wrap a stream around it to allow overwriting
-			tmp = BytesIO(file.read())
-			if hasattr(file, 'name'):
-				# save reference to input file name
-				tmp.name = file.name
-			if closeStream:
-				file.close()
+			if not self.lazy:
+				# read input file in memory and wrap a stream around it to allow overwriting
+				tmp = BytesIO(file.read())
+				if hasattr(file, 'name'):
+					# save reference to input file name
+					tmp.name = file.name
+				if closeStream:
+					file.close()
+				file = tmp
 
 		if reader:
 			self.reader = reader
 		else:
-<<<<<<< HEAD
-			# assume "file" is a readable file object
-			closeStream = False
-		if not self.lazy:
-			# read input file in memory and wrap a stream around it to allow overwriting
-			tmp = BytesIO(file.read())
-			if hasattr(file, 'name'):
-				# save reference to input file name
-				tmp.name = file.name
-			if closeStream:
-				file.close()
-			file = tmp
-		self.reader = sfnt.SFNTReader(file, checkChecksums, fontNumber=fontNumber)
-=======
-			self.reader = sfnt.SFNTReader(tmp, checkChecksums, fontNumber=fontNumber)
-
->>>>>>> 8ad860ea
+			self.reader = sfnt.SFNTReader(file, checkChecksums, fontNumber=fontNumber)
+
 		self.sfntVersion = self.reader.sfntVersion
 		self.flavor = self.reader.flavor
 		self.flavorData = self.reader.flavorData
@@ -265,7 +242,7 @@
 			numTables = sum([len(self._tablesToSave(i)) for i in range(len(self.fonts))])
 			collectionSize = len(self.fonts)
 
-		print('save tmp font with %d entries' % numTables) # TEMPORARY
+		log.debug('save tmp font with %d entries' % numTables) # TEMPORARY
 
 		# write to a temporary stream to allow saving to unseekable streams
 		tmp = BytesIO()
@@ -283,15 +260,15 @@
 		writer.close()
 
 		# TEMPORARY
-		print('offset table after writer.close()')
+		log.debug('offset table after writer.close()')
 		for fontIndex in range(len(self.fonts)):
 			import struct
-			print('  offsetTable[%d] = %s' % (fontIndex, struct.unpack_from('>L', tmp.getvalue(), 12 + 4 * fontIndex)))
-
-		print('Wrote tmp font with %d entries' % numTables) # TEMPORARY
+			log.debug('  offsetTable[%d] = %s' % (fontIndex, struct.unpack_from('>L', tmp.getvalue(), 12 + 4 * fontIndex)))
+
+		log.debug('Wrote tmp font with %d entries' % numTables) # TEMPORARY
 		with open('/tmp/tmp.ttc', 'wb') as f:
 			f.write(tmp.getvalue())
-		print('Saved /tmp/tmp.ttc; %d bytes' % os.stat('/tmp/tmp.ttc').st_size)
+		log.debug('Saved /tmp/tmp.ttc; %d bytes' % os.stat('/tmp/tmp.ttc').st_size)
 
 		if (reorderTables is None or writer.reordersTables() or
 				(reorderTables is False and self.reader is None)):
@@ -299,7 +276,7 @@
 			file.write(tmp.getvalue())
 			tmp.close()
 		else:
-			print('reordering tables') # TEMPORARY
+			log.debug('reordering tables') # TEMPORARY
 			if reorderTables is False:
 				# sort tables using the original font's order
 				tableOrder = list(self.reader.keys())
@@ -317,10 +294,7 @@
 		if closeStream:
 			file.close()
 
-<<<<<<< HEAD
-	def saveXML(self, fileOrPath, progress=None, quiet=None,
-=======
-		print('END of save()') # TEMPORARY
+		log.debug('END of save()') # TEMPORARY
 
 	def _tablesToSave(self, fontIndex=-1):
 		if fontIndex == -1:
@@ -341,8 +315,7 @@
 			raise ttLib.TTLibError("Invalid font index %d; only %d in collection" % (fontIndex, len(self.fonts)))
 		return reuseMapForFont(self.reuseMap, fontIndex)
 
-	def saveXML(self, fileOrPath, progress=None, quiet=False,
->>>>>>> 8ad860ea
+	def saveXML(self, fileOrPath, progress=None, quiet=None,
 			tables=None, skipTables=None, splitTables=False, disassembleInstructions=True,
 			bitmapGlyphDataFormat='raw'):
 		"""Export the font as TTX (an XML-based text file), or as a series of text
@@ -354,13 +327,9 @@
 		"""
 		from fontTools.misc import xmlWriter
 
-<<<<<<< HEAD
 		if quiet is not None:
 			deprecateArgument("quiet", "configure logging instead")
 
-		self.disassembleInstructions = disassembleInstructions
-		self.bitmapGlyphDataFormat = bitmapGlyphDataFormat
-=======
 		if self.isCollection():
 			for idx, font in enumerate(self.fonts):
 				font.disassembleInstructions = disassembleInstructions
@@ -369,7 +338,6 @@
 			self.disassembleInstructions = disassembleInstructions
 			self.bitmapGlyphDataFormat = bitmapGlyphDataFormat
 
->>>>>>> 8ad860ea
 		if not tables:
 			tables = self._tables(skipTables=skipTables)
 		numTables = len(tables)
@@ -379,7 +347,7 @@
 		else:
 			idlefunc = None
 
-		print('saveXML tables %s' % tables) # TEMPORARY
+		log.debug('saveXML tables %s' % tables) # TEMPORARY
 
 		writer = xmlWriter.XMLWriter(fileOrPath, idlefunc=idlefunc)
 		if self.isCollection():
@@ -389,7 +357,7 @@
 			writer.newline()
 
 			for index, font in enumerate(self.fonts):
-				print('create xml for font %d' % index)
+				log.debug('create xml for font %d' % index)
 				font._singleFontToXML(writer, progress, quiet, font._tables(skipTables),
 						splitTables, reuseMap=self._reuseMap(index))
 
@@ -425,7 +393,7 @@
 			path, ext = os.path.splitext(fileOrPath)
 			fileNameTemplate = path + ".%s" + ext
 
-		print('_singleFontToXML tables %s' % tables) # TEMPORARY
+		log.debug('_singleFontToXML tables %s' % tables) # TEMPORARY
 
 		for i in range(len(tables)):
 			if progress:
@@ -441,11 +409,7 @@
 				writer.newline()
 			else:
 				tableWriter = writer
-<<<<<<< HEAD
-			self._tableToXML(tableWriter, tag, progress)
-=======
-			self._tableToXML(tableWriter, tag, progress, quiet, reuseMap.get(tag, -1))
->>>>>>> 8ad860ea
+			self._tableToXML(tableWriter, tag, progress, reuseMap.get(tag, -1))
 			if splitTables:
 				tableWriter.endtag("ttFont")
 				tableWriter.newline()
@@ -454,18 +418,13 @@
 			progress.set((i + 1))
 		writer.endtag("ttFont")
 		writer.newline()
-<<<<<<< HEAD
 		# close if 'fileOrPath' is a path; leave it open if it's a file
 		if not hasattr(fileOrPath, "write"):
 			writer.close()
 
-	def _tableToXML(self, writer, tag, progress, quiet=None):
+	def _tableToXML(self, writer, tag, progress, quiet=None, reuse_from=-1):
 		if quiet is not None:
 			deprecateArgument("quiet", "configure logging instead")
-=======
-
-	def _tableToXML(self, writer, tag, progress, quiet, reuse_from=-1):
->>>>>>> 8ad860ea
 		if tag in self:
 			table = self[tag]
 			report = "Dumping '%s' table..." % tag
@@ -515,11 +474,11 @@
 		reader = xmlReader.XMLReader(fileOrPath, self, progress)
 		reader.read()
 
-		print('DONE reading XML') # TEMPORARY
-		print('%d fonts. root keys: %s' % (len(self.fonts), self.keys()))
-		print('reuseMap %s' % self.reuseMap)
+		log.debug('DONE reading XML') # TEMPORARY
+		log.debug('%d fonts. root keys: %s' % (len(self.fonts), self.keys()))
+		log.debug('reuseMap %s' % self.reuseMap)
 		for index, font in enumerate(self.fonts):
-			print('  %d keys %s' % (index, font.keys()))
+			log.debug('  %d keys %s' % (index, font.keys()))
 
 	def isLoaded(self, tag):
 		"""Return true if the table identified by 'tag' has been
@@ -806,7 +765,7 @@
 
 		font = self.fonts[fontIndex]
 
-		print('font %d save %s, reuse %s' % (fontIndex, self._tablesToSave(fontIndex), self._reuseMap(fontIndex))) # TEMPORARY
+		log.debug('font %d save %s, reuse %s' % (fontIndex, self._tablesToSave(fontIndex), self._reuseMap(fontIndex))) # TEMPORARY
 
 		writer.startCollectionFont(len(self._tablesToSave(fontIndex)), self._reuseMap(fontIndex))
 		done = []
@@ -1140,9 +1099,9 @@
 	OpenType specification 1.4.
 	"""
 	from fontTools.ttLib.sfnt import SFNTReader, SFNTWriter
-	print('reloading font to reorder') # TEMPORARY
+	log.debug('reloading font to reorder') # TEMPORARY
 	reader = SFNTReader(inFile, checkChecksums=checkChecksums)
-	print('preparing writer for reorder') # TEMPORARY
+	log.debug('preparing writer for reorder') # TEMPORARY
 	writer = SFNTWriter(outFile, reader.numTables(countReuses=True),
 			reader.sfntVersion, reader.flavor, reader.flavorData,
 			collectionSize=collectionSize)
@@ -1153,13 +1112,13 @@
 	else:
 		for fontIndex, font in enumerate(reader.fonts):
 			writer.startCollectionFont(len(font.keys()),
-																 reuseMapForFont(reader.reuseMap, fontIndex))
+										 reuseMapForFont(reader.reuseMap, fontIndex))
 			tables = list(font.keys())
 			for tag in sortedTagList(tables, tableOrder):
 				writer[tag] = font[tag]
-	print('closing writer for reorder') # TEMPORARY
+	log.debug('closing writer for reorder') # TEMPORARY
 	writer.close()
-	print('done with reorder') # TEMPORARY
+	log.debug('done with reorder') # TEMPORARY
 
 
 def maxPowerOfTwo(x):
